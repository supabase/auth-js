import { AuthError } from './errors'
import { Fetch } from './fetch'

/** One of the providers supported by GoTrue. */
export type Provider =
  | 'apple'
  | 'azure'
  | 'bitbucket'
  | 'discord'
  | 'facebook'
  | 'github'
  | 'gitlab'
  | 'google'
  | 'keycloak'
  | 'linkedin'
  | 'notion'
  | 'slack'
  | 'spotify'
  | 'twitch'
  | 'twitter'
  | 'workos'

export type AuthChangeEventMFA = 'MFA_CHALLENGE_VERIFIED'

export type AuthChangeEvent =
  | 'INITIAL_SESSION'
  | 'PASSWORD_RECOVERY'
  | 'SIGNED_IN'
  | 'SIGNED_OUT'
  | 'TOKEN_REFRESHED'
  | 'USER_UPDATED'
  | AuthChangeEventMFA

export type GoTrueClientOptions = {
  /* The URL of the GoTrue server. */
  url?: string
  /* Any additional headers to send to the GoTrue server. */
  headers?: { [key: string]: string }
  /* Optional key name used for storing tokens in local storage. */
  storageKey?: string
  /* Set to "true" if you want to automatically detects OAuth grants in the URL and signs in the user. */
  detectSessionInUrl?: boolean
  /* Set to "true" if you want to automatically refresh the token before expiring. */
  autoRefreshToken?: boolean
  /* Set to "true" if you want to automatically save the user session into local storage. If set to false, session will just be saved in memory. */
  persistSession?: boolean
  /* Provide your own local storage implementation to use instead of the browser's local storage. */
  storage?: SupportedStorage
  /* A custom fetch implementation. */
  fetch?: Fetch
  /* If set to 'pkce' PKCE flow. Defaults to the 'implicit' flow otherwise */
  flowType?: AuthFlowType
}

export type AuthResponse =
  | {
      data: {
        user: User | null
        session: Session | null
      }
      error: null
    }
  | {
      data: {
        user: null
        session: null
      }
      error: AuthError
    }

export type OAuthResponse =
  | {
      data: {
        provider: Provider
        url: string
      }
      error: null
    }
  | {
      data: {
        provider: Provider
        url: null
      }
      error: AuthError
    }

export type SSOResponse =
  | {
      data: {
        /**
         * URL to open in a browser which will complete the sign-in flow by
         * taking the user to the identity provider's authentication flow.
         *
         * On browsers you can set the URL to `window.location.href` to take
         * the user to the authentication flow.
         */
        url: string
      }
      error: null
    }
  | {
      data: null
      error: AuthError
    }

export type UserResponse =
  | {
      data: {
        user: User
      }
      error: null
    }
  | {
      data: {
        user: null
      }
      error: AuthError
    }

export interface Session {
  /**
   * The oauth provider token. If present, this can be used to make external API requests to the oauth provider used.
   */
  provider_token?: string | null
  /**
   * The oauth provider refresh token. If present, this can be used to refresh the provider_token via the oauth provider's API.
   * Not all oauth providers return a provider refresh token. If the provider_refresh_token is missing, please refer to the oauth provider's documentation for information on how to obtain the provider refresh token.
   */
  provider_refresh_token?: string | null
  /**
   * The access token jwt. It is recommended to set the JWT_EXPIRY to a shorter expiry value.
   */
  access_token: string
  /**
   * A one-time used refresh token that never expires.
   */
  refresh_token: string
  /**
   * The number of seconds until the token expires (since it was issued). Returned when a login is confirmed.
   */
  expires_in: number
  /**
   * A timestamp of when the token will expire. Returned when a login is confirmed.
   */
  expires_at?: number
  token_type: string
  user: User
}

/**
 * An authentication methord reference (AMR) entry.
 *
 * An entry designates what method was used by the user to verify their
 * identity and at what time.
 *
 * @see {@link GoTrueMFAApi#getAuthenticatorAssuranceLevel}.
 */
export interface AMREntry {
  /** Authentication method name. */
  method: 'password' | 'otp' | 'oauth' | 'mfa/totp' | string

  /**
   * Timestamp when the method was successfully used. Represents number of
   * seconds since 1st January 1970 (UNIX epoch) in UTC.
   */
  timestamp: number
}

export interface UserIdentity {
  id: string
  user_id: string
  identity_data?: {
    [key: string]: any
  }
  provider: string
  created_at?: string
  last_sign_in_at?: string
  updated_at?: string
}

/**
 * A MFA factor.
 *
 * @see {@link GoTrueMFAApi#enroll}
 * @see {@link GoTrueMFAApi#listFactors}
 * @see {@link GoTrueMFAAdminApi#listFactors}
 */
export interface Factor {
  /** ID of the factor. */
  id: string

  /** Friendly name of the factor, useful to disambiguate between multiple factors. */
  friendly_name?: string

  /**
   * Type of factor. Only `totp` supported with this version but may change in
   * future versions.
   */
  factor_type: 'totp' | string

  /** Factor's status. */
  status: 'verified' | 'unverified'

  created_at: string
  updated_at: string
}

export interface UserAppMetadata {
  provider?: string
  [key: string]: any
}

export interface UserMetadata {
  [key: string]: any
}

export interface User {
  id: string
  app_metadata: UserAppMetadata
  user_metadata: UserMetadata
  aud: string
  confirmation_sent_at?: string
  recovery_sent_at?: string
  email_change_sent_at?: string
  new_email?: string
  new_phone?: string
  invited_at?: string
  action_link?: string
  email?: string
  phone?: string
  created_at: string
  confirmed_at?: string
  email_confirmed_at?: string
  phone_confirmed_at?: string
  last_sign_in_at?: string
  role?: string
  updated_at?: string
  identities?: UserIdentity[]
  factors?: Factor[]
}

export interface UserAttributes {
  /**
   * The user's email.
   */
  email?: string

  /**
   * The user's phone.
   */
  phone?: string

  /**
   * The user's password.
   */
  password?: string

  /**
   * A custom data object to store the user's metadata. This maps to the `auth.users.user_metadata` column.
   *
   * The `data` should be a JSON object that includes user-specific info, such as their first and last name.
   *
   */
  data?: object
}

export interface AdminUserAttributes extends Omit<UserAttributes, 'data'> {
  /**
   * A custom data object to store the user's metadata. This maps to the `auth.users.user_metadata` column.
   *
   *
   * The `user_metadata` should be a JSON object that includes user-specific info, such as their first and last name.
   *
   * Note: When using the GoTrueAdminApi and wanting to modify a user's metadata,
   * this attribute is used instead of UserAttributes data.
   *
   */
  user_metadata?: object

  /**
   * A custom data object to store the user's application specific metadata. This maps to the `auth.users.app_metadata` column.
   *
   * Only a service role can modify.
   *
   * The `app_metadata` should be a JSON object that includes app-specific info, such as identity providers, roles, and other
   * access control information.
   */
  app_metadata?: object

  /**
   * Confirms the user's email address if set to true.
   *
   * Only a service role can modify.
   */
  email_confirm?: boolean

  /**
   * Confirms the user's phone number if set to true.
   *
   * Only a service role can modify.
   */
  phone_confirm?: boolean

  /**
   * Determines how long a user is banned for.
   *
   * The format for the ban duration follows a strict sequence of decimal numbers with a unit suffix.
   * Valid time units are "ns", "us" (or "µs"), "ms", "s", "m", "h".
   *
   * For example, some possible durations include: '300ms', '2h45m'.
   *
   * Setting the ban duration to 'none' lifts the ban on the user.
   */
  ban_duration?: string | 'none'
}

export interface Subscription {
  /**
   * The subscriber UUID. This will be set by the client.
   */
  id: string
  /**
   * The function to call every time there is an event. eg: (eventName) => {}
   */
  callback: (event: AuthChangeEvent, session: Session | null) => void
  /**
   * Call this to remove the listener.
   */
  unsubscribe: () => void
}

export interface UpdatableFactorAttributes {
  friendlyName: string
}

export type SignUpWithPasswordCredentials =
  | {
      /** The user's email address. */
      email: string
      /** The user's password. */
      password: string
      options?: {
        /** The redirect url embedded in the email link */
        emailRedirectTo?: string
        /**
         * A custom data object to store the user's metadata. This maps to the `auth.users.user_metadata` column.
         *
         * The `data` should be a JSON object that includes user-specific info, such as their first and last name.
         */
        data?: object
        /** Verification token received when the user completes the captcha on the site. */
        captchaToken?: string
      }
    }
  | {
      /** The user's phone number. */
      phone: string
      /** The user's password. */
      password: string
      options?: {
        /**
         * A custom data object to store the user's metadata. This maps to the `auth.users.user_metadata` column.
         *
         * The `data` should be a JSON object that includes user-specific info, such as their first and last name.
         */
        data?: object
        /** Verification token received when the user completes the captcha on the site. Requires a configured WhatsApp sender on Twilio */
        captchaToken?: string
        /** Messaging channel to use (e.g. whatsapp or sms) */
        channel?: 'sms' | 'whatsapp'
      }
    }
export type SignInWithPasswordCredentials =
  | {
      /** The user's email address. */
      email: string
      /** The user's password. */
      password: string
      options?: {
        /** Verification token received when the user completes the captcha on the site. */
        captchaToken?: string
      }
    }
  | {
      /** The user's phone number. */
      phone: string
      /** The user's password. */
      password: string
      options?: {
        /**
         * A custom data object to store the user's metadata. This maps to the `auth.users.user_metadata` column.
         *
         * The `data` should be a JSON object that includes user-specific info, such as their first and last name.
         */
        data?: object
        /** Verification token received when the user completes the captcha on the site. */
        captchaToken?: string
      }
    }

export type SignInWithPasswordlessCredentials =
  | {
      /** The user's email address. */
      email: string
      options?: {
        /** The redirect url embedded in the email link */
        emailRedirectTo?: string
        /** If set to false, this method will not create a new user. Defaults to true. */
        shouldCreateUser?: boolean
        /**
         * A custom data object to store the user's metadata. This maps to the `auth.users.user_metadata` column.
         *
         * The `data` should be a JSON object that includes user-specific info, such as their first and last name.
         */
        data?: object
        /** Verification token received when the user completes the captcha on the site. */
        captchaToken?: string
      }
    }
  | {
      /** The user's phone number. */
      phone: string
      options?: {
        /** If set to false, this method will not create a new user. Defaults to true. */
        shouldCreateUser?: boolean
        /**
         * A custom data object to store the user's metadata. This maps to the `auth.users.user_metadata` column.
         *
         * The `data` should be a JSON object that includes user-specific info, such as their first and last name.
         */
        data?: object
        /** Verification token received when the user completes the captcha on the site. */
        captchaToken?: string
        /** Messaging channel to use (e.g. whatsapp or sms) */
        channel?: 'sms' | 'whatsapp'
      }
    }

export type AuthFlowType = 'implicit' | 'pkce'
export type SignInWithOAuthCredentials = {
  /** One of the providers supported by GoTrue. */
  provider: Provider
  options?: {
    /** A URL to send the user to after they are confirmed. */
    redirectTo?: string
    /** A space-separated list of scopes granted to the OAuth application. */
    scopes?: string
    /** An object of query params */
    queryParams?: { [key: string]: string }
    /** If set to true does not immediately redirect the current browser context to visit the OAuth authorization page for the provider. */
    skipBrowserRedirect?: boolean
  }
}

export type SignInWithIdTokenCredentials = {
  /**
   * Only Apple and Google ID tokens are supported for use from within iOS or Android applications.
   */
  provider: 'google' | 'apple'
  /** ID token issued by Apple or Google. */
  token: string
  /** If the ID token contains a `nonce`, then the hash of this value is compared to the value in the ID token. */
  nonce?: string
  options?: {
    /** Verification token received when the user completes the captcha on the site. */
    captchaToken?: string
  }
}

export type VerifyOtpParams = VerifyMobileOtpParams | VerifyEmailOtpParams
export interface VerifyMobileOtpParams {
  /** The user's phone number. */
  phone: string
  /** The otp sent to the user's phone number. */
  token: string
  /** The user's verification type. */
  type: MobileOtpType
  options?: {
    /** A URL to send the user to after they are confirmed. */
    redirectTo?: string

    /**
     * Verification token received when the user completes the captcha on the site.
     *
     * @deprecated
     */
    captchaToken?: string
  }
}
export interface VerifyEmailOtpParams {
  /** The user's email address. */
  email: string
  /** The otp sent to the user's email address. */
  token: string
  /** The user's verification type. */
  type: EmailOtpType
  options?: {
    /** A URL to send the user to after they are confirmed. */
    redirectTo?: string
    /** Verification token received when the user completes the captcha on the site. */
    captchaToken?: string
  }
}

export type MobileOtpType = 'sms' | 'phone_change'
export type EmailOtpType = 'signup' | 'invite' | 'magiclink' | 'recovery' | 'email_change' | 'email'

<<<<<<< HEAD
export type ResendParams =
  | {
      type: Extract<EmailOtpType, 'signup' | 'email_change'>
      email: string
      options?: {
        /** Verification token received when the user completes the captcha on the site. */
        captchaToken?: string
      }
    }
  | {
      type: Extract<MobileOtpType, 'sms' | 'phone'>
      phone: string
      options?: {
        /** Verification token received when the user completes the captcha on the site. */
        captchaToken?: string
      }
    }

export type SignInWithSSO = {
  options?: {
    /** A URL to send the user to after they have signed-in. */
    redirectTo?: string
    /** Verification token received when the user completes the captcha on the site. */
    captchaToken?: string
  }
} & (
=======
export type SignInWithSSO =
>>>>>>> d67c1413
  | {
      /** UUID of the SSO provider to invoke single-sign on to. */
      providerId: string

      options?: {
        /** A URL to send the user to after they have signed-in. */
        redirectTo?: string
        /** Verification token received when the user completes the captcha on the site. */
        captchaToken?: string
      }
    }
  | {
      /** Domain name of the organization for which to invoke single-sign on. */
      domain: string

      options?: {
        /** A URL to send the user to after they have signed-in. */
        redirectTo?: string
        /** Verification token received when the user completes the captcha on the site. */
        captchaToken?: string
      }
    }

export type GenerateSignupLinkParams = {
  type: 'signup'
  email: string
  password: string
  options?: Pick<GenerateLinkOptions, 'data' | 'redirectTo'>
}

export type GenerateInviteOrMagiclinkParams = {
  type: 'invite' | 'magiclink'
  /** The user's email */
  email: string
  options?: Pick<GenerateLinkOptions, 'data' | 'redirectTo'>
}

export type GenerateRecoveryLinkParams = {
  type: 'recovery'
  /** The user's email */
  email: string
  options?: Pick<GenerateLinkOptions, 'redirectTo'>
}

export type GenerateEmailChangeLinkParams = {
  type: 'email_change_current' | 'email_change_new'
  /** The user's email */
  email: string
  /**
   * The user's new email. Only required if type is 'email_change_current' or 'email_change_new'.
   */
  newEmail: string
  options?: Pick<GenerateLinkOptions, 'redirectTo'>
}

export interface GenerateLinkOptions {
  /**
   * A custom data object to store the user's metadata. This maps to the `auth.users.user_metadata` column.
   *
   * The `data` should be a JSON object that includes user-specific info, such as their first and last name.
   */
  data?: object
  /** The URL which will be appended to the email link generated. */
  redirectTo?: string
}

export type GenerateLinkParams =
  | GenerateSignupLinkParams
  | GenerateInviteOrMagiclinkParams
  | GenerateRecoveryLinkParams
  | GenerateEmailChangeLinkParams

export type GenerateLinkResponse =
  | {
      data: {
        properties: GenerateLinkProperties
        user: User
      }
      error: null
    }
  | {
      data: {
        properties: null
        user: null
      }
      error: AuthError
    }

/** The properties related to the email link generated  */
export type GenerateLinkProperties = {
  /**
   * The email link to send to the user.
   * The action_link follows the following format: auth/v1/verify?type={verification_type}&token={hashed_token}&redirect_to={redirect_to}
   * */
  action_link: string
  /**
   * The raw email OTP.
   * You should send this in the email if you want your users to verify using an OTP instead of the action link.
   * */
  email_otp: string
  /**
   * The hashed token appended to the action link.
   * */
  hashed_token: string
  /** The URL appended to the action link. */
  redirect_to: string
  /** The verification type that the email link is associated to. */
  verification_type: GenerateLinkType
}

export type GenerateLinkType =
  | 'signup'
  | 'invite'
  | 'magiclink'
  | 'recovery'
  | 'email_change_current'
  | 'email_change_new'

export type MFAEnrollParams = {
  /** The type of factor being enrolled. */
  factorType: 'totp'
  /** Domain which the user is enrolled with. */
  issuer?: string
  /** Human readable name assigned to the factor. */
  friendlyName?: string
}

export type MFAUnenrollParams = {
  /** ID of the factor being unenrolled. */
  factorId: string
}

export type MFAVerifyParams = {
  /** ID of the factor being verified. Returned in enroll(). */
  factorId: string

  /** ID of the challenge being verified. Returned in challenge(). */
  challengeId: string

  /** Verification code provided by the user. */
  code: string
}

export type MFAChallengeParams = {
  /** ID of the factor to be challenged. Returned in enroll(). */
  factorId: string
}

export type MFAChallengeAndVerifyParams = {
  /** ID of the factor being verified. Returned in enroll(). */
  factorId: string
  /** Verification code provided by the user. */
  code: string
}

export type AuthMFAVerifyResponse =
  | {
      data: {
        /** New access token (JWT) after successful verification. */
        access_token: string

        /** Type of token, typically `Bearer`. */
        token_type: string

        /** Number of seconds in which the access token will expire. */
        expires_in: number

        /** Refresh token you can use to obtain new access tokens when expired. */
        refresh_token: string

        /** Updated user profile. */
        user: User
      }
      error: null
    }
  | {
      data: null
      error: AuthError
    }

export type AuthMFAEnrollResponse =
  | {
      data: {
        /** ID of the factor that was just enrolled (in an unverified state). */
        id: string

        /** Type of MFA factor. Only `totp` supported for now. */
        type: 'totp'

        /** TOTP enrollment information. */
        totp: {
          /** Contains a QR code encoding the authenticator URI. You can
           * convert it to a URL by prepending `data:image/svg+xml;utf-8,` to
           * the value. Avoid logging this value to the console. */
          qr_code: string

          /** The TOTP secret (also encoded in the QR code). Show this secret
           * in a password-style field to the user, in case they are unable to
           * scan the QR code. Avoid logging this value to the console. */
          secret: string

          /** The authenticator URI encoded within the QR code, should you need
           * to use it. Avoid loggin this value to the console. */
          uri: string
        }
      }
      error: null
    }
  | {
      data: null
      error: AuthError
    }

export type AuthMFAUnenrollResponse =
  | {
      data: {
        /** ID of the factor that was successfully unenrolled. */
        id: string
      }
      error: null
    }
  | { data: null; error: AuthError }

export type AuthMFAChallengeResponse =
  | {
      data: {
        /** ID of the newly created challenge. */
        id: string

        /** Timestamp in UNIX seconds when this challenge will no longer be usable. */
        expires_at: number
      }
      error: null
    }
  | { data: null; error: AuthError }

export type AuthMFAListFactorsResponse =
  | {
      data: {
        /** All available factors (verified and unverified). */
        all: Factor[]

        /** Only verified TOTP factors. (A subset of `all`.) */
        totp: Factor[]
      }
      error: null
    }
  | { data: null; error: AuthError }

export type AuthenticatorAssuranceLevels = 'aal1' | 'aal2'

export type AuthMFAGetAuthenticatorAssuranceLevelResponse =
  | {
      data: {
        /** Current AAL level of the session. */
        currentLevel: AuthenticatorAssuranceLevels | null

        /**
         * Next possible AAL level for the session. If the next level is higher
         * than the current one, the user should go through MFA.
         *
         * @see {@link GoTrueMFAApi#challenge}
         */
        nextLevel: AuthenticatorAssuranceLevels | null

        /**
         * A list of all authentication methods attached to this session. Use
         * the information here to detect the last time a user verified a
         * factor, for example if implementing a step-up scenario.
         */
        currentAuthenticationMethods: AMREntry[]
      }
      error: null
    }
  | { data: null; error: AuthError }

/**
 * Contains the full multi-factor authentication API.
 *
 */
export interface GoTrueMFAApi {
  /**
   * Starts the enrollment process for a new Multi-Factor Authentication (MFA)
   * factor. This method creates a new `unverified` factor.
   * To verify a factor, present the QR code or secret to the user and ask them to add it to their
   * authenticator app.
   * The user has to enter the code from their authenticator app to verify it.
   *
   * Upon verifying a factor, all other sessions are logged out and the current session's authenticator level is promoted to `aal2`.
   *
   */
  enroll(params: MFAEnrollParams): Promise<AuthMFAEnrollResponse>

  /**
   * Prepares a challenge used to verify that a user has access to a MFA
   * factor.
   */
  challenge(params: MFAChallengeParams): Promise<AuthMFAChallengeResponse>

  /**
   * Verifies a code against a challenge. The verification code is
   * provided by the user by entering a code seen in their authenticator app.
   */
  verify(params: MFAVerifyParams): Promise<AuthMFAVerifyResponse>

  /**
   * Unenroll removes a MFA factor.
   * A user has to have an `aal2` authenticator level in order to unenroll a `verified` factor.
   */
  unenroll(params: MFAUnenrollParams): Promise<AuthMFAUnenrollResponse>

  /**
   * Helper method which creates a challenge and immediately uses the given code to verify against it thereafter. The verification code is
   * provided by the user by entering a code seen in their authenticator app.
   */
  challengeAndVerify(params: MFAChallengeAndVerifyParams): Promise<AuthMFAVerifyResponse>

  /**
   * Returns the list of MFA factors enabled for this user.
   *
   * @see {@link GoTrueMFAApi#enroll}
   * @see {@link GoTrueMFAApi#getAuthenticatorAssuranceLevel}
   * @see {@link GoTrueClient#getUser}
   *
   */
  listFactors(): Promise<AuthMFAListFactorsResponse>

  /**
   * Returns the Authenticator Assurance Level (AAL) for the active session.
   *
   * - `aal1` (or `null`) means that the user's identity has been verified only
   * with a conventional login (email+password, OTP, magic link, social login,
   * etc.).
   * - `aal2` means that the user's identity has been verified both with a conventional login and at least one MFA factor.
   *
   * Although this method returns a promise, it's fairly quick (microseconds)
   * and rarely uses the network. You can use this to check whether the current
   * user needs to be shown a screen to verify their MFA factors.
   *
   */
  getAuthenticatorAssuranceLevel(): Promise<AuthMFAGetAuthenticatorAssuranceLevelResponse>
}

/**
 * @expermental
 */
export type AuthMFAAdminDeleteFactorResponse =
  | {
      data: {
        /** ID of the factor that was successfully deleted. */
        id: string
      }
      error: null
    }
  | { data: null; error: AuthError }

/**
 * @expermental
 */
export type AuthMFAAdminDeleteFactorParams = {
  /** ID of the MFA factor to delete. */
  id: string

  /** ID of the user whose factor is being deleted. */
  userId: string
}

/**
 * @expermental
 */
export type AuthMFAAdminListFactorsResponse =
  | {
      data: {
        /** All factors attached to the user. */
        factors: Factor[]
      }
      error: null
    }
  | { data: null; error: AuthError }

/**
 * @expermental
 */
export type AuthMFAAdminListFactorsParams = {
  /** ID of the user. */
  userId: string
}

/**
 * Contains the full multi-factor authentication administration API.
 *
 * @expermental
 */
export interface GoTrueAdminMFAApi {
  /**
   * Lists all factors associated to a user.
   *
   */
  listFactors(params: AuthMFAAdminListFactorsParams): Promise<AuthMFAAdminListFactorsResponse>

  /**
   * Deletes a factor on a user. This will log the user out of all active
   * sessions if the deleted factor was verified.
   *
   * @see {@link GoTrueMFAApi#unenroll}
   *
   * @expermental
   */
  deleteFactor(params: AuthMFAAdminDeleteFactorParams): Promise<AuthMFAAdminDeleteFactorResponse>
}

type AnyFunction = (...args: any[]) => any
type MaybePromisify<T> = T | Promise<T>

type PromisifyMethods<T> = {
  [K in keyof T]: T[K] extends AnyFunction
    ? (...args: Parameters<T[K]>) => MaybePromisify<ReturnType<T[K]>>
    : T[K]
}

export type SupportedStorage = PromisifyMethods<Pick<Storage, 'getItem' | 'setItem' | 'removeItem'>>

export type InitializeResult = { error: AuthError | null }

export type CallRefreshTokenResult =
  | {
      session: Session
      error: null
    }
  | {
      session: null
      error: AuthError
    }

export type Pagination = {
  [key: string]: any
  nextPage: number | null
  lastPage: number
  total: number
}

export type PageParams = {
  /** The page number */
  page?: number
  /** Number of items returned per page */
  perPage?: number
}<|MERGE_RESOLUTION|>--- conflicted
+++ resolved
@@ -505,7 +505,6 @@
 export type MobileOtpType = 'sms' | 'phone_change'
 export type EmailOtpType = 'signup' | 'invite' | 'magiclink' | 'recovery' | 'email_change' | 'email'
 
-<<<<<<< HEAD
 export type ResendParams =
   | {
       type: Extract<EmailOtpType, 'signup' | 'email_change'>
@@ -524,17 +523,7 @@
       }
     }
 
-export type SignInWithSSO = {
-  options?: {
-    /** A URL to send the user to after they have signed-in. */
-    redirectTo?: string
-    /** Verification token received when the user completes the captcha on the site. */
-    captchaToken?: string
-  }
-} & (
-=======
 export type SignInWithSSO =
->>>>>>> d67c1413
   | {
       /** UUID of the SSO provider to invoke single-sign on to. */
       providerId: string
