--- conflicted
+++ resolved
@@ -134,11 +134,7 @@
  */
 export interface AMREntry {
   /** Authentication method name. */
-<<<<<<< HEAD
-  method: string // TODO: explicit method names / types
-=======
   method: 'password' | 'otp' | 'oauth' | 'mfa/totp' | string
->>>>>>> 4c34a4ad
 
   /**
    * Timestamp when the method was successfully used. Represents number of
@@ -738,14 +734,6 @@
   unenroll(params: MFAUnenrollParams): Promise<AuthMFAUnenrollResponse>
 
   /**
-<<<<<<< HEAD
-   * Fetches an up-to-date list of MFA factors enabled for this user. For most
-   * use cases you should consider using
-   * {@link GoTrueMFAApi#getAuthenticatorAssuranceLevel}.
-   *
-   * @see {@link GoTrueMFAApi#enroll}
-   * @see {@link GoTrueMFAApi#getAuthenticatorAssuranceLevel}
-=======
    * Returns the list of MFA factors enabled for this user. For most use cases
    * you should consider using {@link
    * GoTrueMFAApi#getAuthenticatorAssuranceLevel}. This uses a cached version
@@ -755,7 +743,6 @@
    * @see {@link GoTrueMFAApi#enroll}
    * @see {@link GoTrueMFAApi#getAuthenticatorAssuranceLevel}
    * @see {@link GoTrueClient#getUser}
->>>>>>> 4c34a4ad
    */
   listFactors(): Promise<AuthMFAListFactorsResponse>
 
