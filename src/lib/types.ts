--- conflicted
+++ resolved
@@ -124,7 +124,6 @@
 export type Prettify<T> = T extends Function ? T : { [K in keyof T]: T[K] }
 
 /**
-<<<<<<< HEAD
  * A stricter version of TypeScript's Omit that only allows omitting keys that actually exist.
  * This prevents typos and ensures type safety at compile time.
  * Unlike regular Omit, this will error if you try to omit a non-existent key.
@@ -132,8 +131,6 @@
 export type StrictOmit<T, K extends keyof T> = Omit<T, K>
 
 /**
-=======
->>>>>>> 19f59516
  * a shared result type that encapsulates errors instead of throwing them, allows you to optionally specify the ErrorType
  */
 export type RequestResult<T, ErrorType extends Error = AuthError> =
@@ -262,10 +259,7 @@
   'totp',
   'mfa/totp',
   'mfa/phone',
-<<<<<<< HEAD
   'mfa/webauthn',
-=======
->>>>>>> 19f59516
   'anonymous',
   'sso/saml',
   'magiclink',
@@ -306,11 +300,8 @@
   updated_at?: string
 }
 
-<<<<<<< HEAD
 const FactorTypes = ['totp', 'phone', 'webauthn'] as const
-=======
-export const FactorTypes = ['totp', 'phone'] as const
->>>>>>> 19f59516
+
 /**
  * Type of factor. `totp` and `phone` supported with this version
  */
@@ -387,11 +378,7 @@
   identities?: UserIdentity[]
   is_anonymous?: boolean
   is_sso_user?: boolean
-<<<<<<< HEAD
   factors?: (Factor<FactorType, 'verified'> | Factor<FactorType, 'unverified'>)[]
-=======
-  factors?: Factor<FactorType>[]
->>>>>>> 19f59516
   deleted_at?: string
 }
 
@@ -910,7 +897,6 @@
 
 export type MFAVerifyPhoneParams = Prettify<MFAVerifyParamsBase & MFAVerifyPhoneParamFields>
 
-<<<<<<< HEAD
 type MFAVerifyWebauthnParamFieldsBase = {
   /** Relying party ID */
   rpId: string
@@ -945,14 +931,11 @@
   Prettify<MFAVerifyParamsBase & MFAVerifyWebauthnParamFields<T>>
 
 export type MFAVerifyParams = MFAVerifyTOTPParams | MFAVerifyPhoneParams | MFAVerifyWebauthnParams
-=======
-export type MFAVerifyParams = MFAVerifyTOTPParams | MFAVerifyPhoneParams
->>>>>>> 19f59516
+
 
 type MFAChallengeParamsBase = {
   /** ID of the factor to be challenged. Returned in enroll(). */
   factorId: string
-<<<<<<< HEAD
 }
 
 const MFATOTPChannels = ['sms', 'whatsapp'] as const
@@ -992,25 +975,7 @@
   | MFAChallengeTOTPParams
   | MFAChallengePhoneParams
   | MFAChallengeWebauthnParams
-=======
-}
-
-const MFATOTPChannels = ['sms', 'whatsapp'] as const
-export type MFATOTPChannel = typeof MFATOTPChannels[number]
-
-export type MFAChallengeTOTPParams = Prettify<MFAChallengeParamsBase>
-
-type MFAChallengePhoneParamFields<Channel extends MFATOTPChannel = MFATOTPChannel> = {
-  /** Messaging channel to use (e.g. whatsapp or sms). Only relevant for phone factors */
-  channel: Channel
-}
-
-export type MFAChallengePhoneParams = Prettify<
-  MFAChallengeParamsBase & MFAChallengePhoneParamFields
->
-
-export type MFAChallengeParams = MFAChallengeTOTPParams | MFAChallengePhoneParams
->>>>>>> 19f59516
+
 
 type MFAChallengeAndVerifyParamsBase = Omit<MFAVerifyParamsBase, 'challengeId'>
 
@@ -1019,40 +984,9 @@
 type MFAChallengeAndVerifyTOTPParams = Prettify<
   MFAChallengeAndVerifyParamsBase & MFAChallengeAndVerifyTOTPParamFields
 >
-<<<<<<< HEAD
-=======
-
-type MFAChallengeAndVerifyPhoneParamFields = MFAVerifyPhoneParamFields
-
-type MFAChallengeAndVerifyPhoneParams = Prettify<
-  MFAChallengeAndVerifyParamsBase & MFAChallengeAndVerifyPhoneParamFields
->
-
-export type MFAChallengeAndVerifyParams =
-  | MFAChallengeAndVerifyTOTPParams
-  | MFAChallengeAndVerifyPhoneParams
-
-export type AuthMFAVerifyResponse = RequestResult<{
-  /** New access token (JWT) after successful verification. */
-  access_token: string
-
-  /** Type of token, always `bearer`. */
-  token_type: 'bearer'
-
-  /** Number of seconds in which the access token will expire. */
-  expires_in: number
-
-  /** Refresh token you can use to obtain new access tokens when expired. */
-  refresh_token: string
-
-  /** Updated user profile. */
-  user: User
-}>
->>>>>>> 19f59516
 
 export type MFAChallengeAndVerifyParams = MFAChallengeAndVerifyTOTPParams
 
-<<<<<<< HEAD
 /**
  * Data returned after successful MFA verification.
  * Contains new session tokens and updated user information.
@@ -1177,31 +1111,6 @@
       /** All available factors (verified and unverified). */
       all: Prettify<Factor>[]
 
-=======
-export type AuthMFAUnenrollResponse = RequestResult<{
-  /** ID of the factor that was successfully unenrolled. */
-  id: string
-}>
-
-export type AuthMFAChallengeResponse<T extends FactorType> = RequestResult<{
-  /** ID of the newly created challenge. */
-  id: string
-
-  /** Factor Type which generated the challenge */
-  type: T
-
-  /** Timestamp in UNIX seconds when this challenge will no longer be usable. */
-  expires_at: number
-}>
-
-/** response of ListFactors, which should contain all the types of factors that are available, this ensures we always include all */
-export type AuthMFAListFactorsResponse<T extends typeof FactorTypes = typeof FactorTypes> =
-  RequestResult<
-    {
-      /** All available factors (verified and unverified). */
-      all: Prettify<Factor>[]
-
->>>>>>> 19f59516
       // Dynamically create a property for each factor type with only verified factors
     } & {
       [K in T[number]]: Prettify<Factor<K, 'verified'>>[]
@@ -1253,32 +1162,18 @@
    * Prepares a challenge used to verify that a user has access to a MFA
    * factor.
    */
-<<<<<<< HEAD
   challenge(params: MFAChallengeTOTPParams): Promise<Prettify<AuthMFAChallengeTOTPResponse>>
   challenge(params: MFAChallengePhoneParams): Promise<Prettify<AuthMFAChallengePhoneResponse>>
   challenge(params: MFAChallengeWebauthnParams): Promise<Prettify<AuthMFAChallengeWebauthnResponse>>
   challenge(params: MFAChallengeParams): Promise<AuthMFAChallengeResponse>
-=======
-  challenge(params: MFAChallengeTOTPParams): Promise<Prettify<AuthMFAChallengeResponse<'totp'>>>
-  challenge(params: MFAChallengePhoneParams): Promise<Prettify<AuthMFAChallengeResponse<'phone'>>>
-  challenge(
-    params: MFAChallengeParams
-  ): Promise<Prettify<AuthMFAChallengeResponse<'totp' | 'phone'>>>
->>>>>>> 19f59516
 
   /**
    * Verifies a code against a challenge. The verification code is
    * provided by the user by entering a code seen in their authenticator app.
    */
-<<<<<<< HEAD
-
   verify(params: MFAVerifyTOTPParams): Promise<AuthMFAVerifyResponse>
   verify(params: MFAVerifyPhoneParams): Promise<AuthMFAVerifyResponse>
   verify(params: MFAVerifyWebauthnParams): Promise<AuthMFAVerifyResponse>
-=======
-  verify(params: MFAVerifyTOTPParams): Promise<AuthMFAVerifyResponse>
-  verify(params: MFAVerifyPhoneParams): Promise<AuthMFAVerifyResponse>
->>>>>>> 19f59516
   verify(params: MFAVerifyParams): Promise<AuthMFAVerifyResponse>
 
   /**
@@ -1455,7 +1350,6 @@
   MFAEnrollParamsBase<'phone'> & MFAEnrollPhoneParamFields
 >
 
-<<<<<<< HEAD
 type MFAEnrollWebauthnFields = {
   /** no extra fields for now, kept for consistency and for possible future changes  */
 }
@@ -1499,38 +1393,6 @@
   }
 }
 
-=======
-type AuthMFAEnrollResponseBase<T extends FactorType> = {
-  /** ID of the factor that was just enrolled (in an unverified state). */
-  id: string
-
-  /** Type of MFA factor.*/
-  type: T
-
-  /** Friendly name of the factor, useful for distinguishing between factors **/
-  friendly_name?: string
-}
-
-type AuthMFAEnrollTOTPResponseFields = {
-  /** TOTP enrollment information. */
-  totp: {
-    /** Contains a QR code encoding the authenticator URI. You can
-     * convert it to a URL by prepending `data:image/svg+xml;utf-8,` to
-     * the value. Avoid logging this value to the console. */
-    qr_code: string
-
-    /** The TOTP secret (also encoded in the QR code). Show this secret
-     * in a password-style field to the user, in case they are unable to
-     * scan the QR code. Avoid logging this value to the console. */
-    secret: string
-
-    /** The authenticator URI encoded within the QR code, should you need
-     * to use it. Avoid loggin this value to the console. */
-    uri: string
-  }
-}
-
->>>>>>> 19f59516
 export type AuthMFAEnrollTOTPResponse = RequestResult<
   Prettify<AuthMFAEnrollResponseBase<'totp'> & AuthMFAEnrollTOTPResponseFields>
 >
@@ -1539,7 +1401,6 @@
   /** Phone number of the MFA factor in E.164 format. Used to send messages  */
   phone: string
 }
-<<<<<<< HEAD
 
 export type AuthMFAEnrollPhoneResponse = RequestResult<
   Prettify<AuthMFAEnrollResponseBase<'phone'> & AuthMFAEnrollPhoneResponseFields>
@@ -1557,11 +1418,7 @@
 export type AuthMFAEnrollWebauthnResponse = RequestResult<
   Prettify<AuthMFAEnrollResponseBase<'webauthn'> & AuthMFAEnrollWebauthnFields>
 >
-=======
-export type AuthMFAEnrollPhoneResponse = RequestResult<
-  Prettify<AuthMFAEnrollResponseBase<'phone'> & AuthMFAEnrollPhoneResponseFields>
->
->>>>>>> 19f59516
+
 
 export type JwtHeader = {
   alg: 'RS256' | 'ES256' | 'HS256'
