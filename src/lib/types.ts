--- conflicted
+++ resolved
@@ -913,17 +913,6 @@
     /** Friendly name of the factor, useful for distinguishing between factors **/
     friendly_name?: string
 
-<<<<<<< HEAD
-        /** Phone number of the MFA factor in E.164 format. Used to send messages  */
-        phone: string
-      }
-      error: null
-    }
-  | {
-      data: null
-      error: AuthError
-    }
-=======
     /** Phone number of the MFA factor in E.164 format. Used to send messages  */
     phone: string
   }
@@ -937,7 +926,6 @@
   | AuthMFAEnrollTOTPResponse
   | AuthMFAEnrollPhoneResponse
   | AuthMFAEnrollErrorResponse
->>>>>>> ef3911cd
 
 export type AuthMFAUnenrollResponse =
   | {
