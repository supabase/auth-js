--- conflicted
+++ resolved
@@ -186,7 +186,6 @@
   updated_at?: string
 }
 
-<<<<<<< HEAD
 export interface Factor {
   id: string
   friendly_name?: string
@@ -194,7 +193,7 @@
   created_at: string
   updated_at: string
   status: 'verified' | 'unverified'
-=======
+}
 export interface UserAppMetadata {
   provider?: string
   [key: string]: any
@@ -202,7 +201,6 @@
 
 export interface UserMetadata {
   [key: string]: any
->>>>>>> 2f25df09
 }
 
 export interface User {
