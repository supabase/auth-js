--- conflicted
+++ resolved
@@ -59,11 +59,7 @@
     return params
   }
 
-<<<<<<< HEAD
-  params.headers = { 'Content-Type': 'application/json', ...options?.headers }
-=======
   params.headers = { 'Content-Type': 'application/json;charset=UTF-8', ...options?.headers }
->>>>>>> 4e7165e3
   params.body = JSON.stringify(body)
   return { ...params, ...parameters }
 }
