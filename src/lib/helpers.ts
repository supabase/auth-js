--- conflicted
+++ resolved
@@ -246,11 +246,7 @@
   const array = new Uint32Array(verifierLength)
   if (typeof window.crypto === 'undefined') {
     throw new Error(
-<<<<<<< HEAD
-      'PKCE is not supported on devices without WebCrypto API support or equivalent polyfills'
-=======
       'PKCE is not supported on devices without WebCrypto API support, please add polyfills'
->>>>>>> e83cabad
     )
   }
   window.crypto.getRandomValues(array)
@@ -262,11 +258,7 @@
   const encodedData = encoder.encode(randomString)
   if (typeof window.crypto === 'undefined') {
     throw new Error(
-<<<<<<< HEAD
-      'PKCE is not supported on devices without WebCrypto API support or equivalent polyfills'
-=======
       'PKCE is not supported on devices without WebCrypto API support, please add polyfills'
->>>>>>> e83cabad
     )
   }
   const hash = await window.crypto.subtle.digest('SHA-256', encodedData)
