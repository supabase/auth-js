--- conflicted
+++ resolved
@@ -23,7 +23,6 @@
   if (!results) return null
   if (!results[2]) return ''
   return decodeURIComponent(results[2].replace(/\+/g, ' '))
-<<<<<<< HEAD
 }
 
 export function clearGotrueHashParameters(session: Session) {
@@ -82,6 +81,4 @@
   removeItem(key: string): void {
     return this.localStorage.removeItem(key)
   }
-=======
->>>>>>> 4d57cb5d
 }