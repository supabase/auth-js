<<<<<<< HEAD
import { API_VERSION_HEADER_NAME } from './constants'
import { SupportedStorage, User } from './types'
=======
import { API_VERSION_HEADER_NAME, BASE64URL_REGEX } from './constants'
import { AuthInvalidJwtError } from './errors'
import { base64UrlToUint8Array, stringFromBase64URL } from './base64url'
import { JwtHeader, JwtPayload, SupportedStorage } from './types'
>>>>>>> 0aa02d15

export function expiresAt(expiresIn: number) {
  const timeNow = Math.round(Date.now() / 1000)
  return timeNow + expiresIn
}

export function uuid() {
  return 'xxxxxxxx-xxxx-4xxx-yxxx-xxxxxxxxxxxx'.replace(/[xy]/g, function (c) {
    const r = (Math.random() * 16) | 0,
      v = c == 'x' ? r : (r & 0x3) | 0x8
    return v.toString(16)
  })
}

export const isBrowser = () => typeof window !== 'undefined' && typeof document !== 'undefined'

const localStorageWriteTests = {
  tested: false,
  writable: false,
}

/**
 * Checks whether localStorage is supported on this browser.
 */
export const supportsLocalStorage = () => {
  if (!isBrowser()) {
    return false
  }

  try {
    if (typeof globalThis.localStorage !== 'object') {
      return false
    }
  } catch (e) {
    // DOM exception when accessing `localStorage`
    return false
  }

  if (localStorageWriteTests.tested) {
    return localStorageWriteTests.writable
  }

  const randomKey = `lswt-${Math.random()}${Math.random()}`

  try {
    globalThis.localStorage.setItem(randomKey, randomKey)
    globalThis.localStorage.removeItem(randomKey)

    localStorageWriteTests.tested = true
    localStorageWriteTests.writable = true
  } catch (e) {
    // localStorage can't be written to
    // https://www.chromium.org/for-testers/bug-reporting-guidelines/uncaught-securityerror-failed-to-read-the-localstorage-property-from-window-access-is-denied-for-this-document

    localStorageWriteTests.tested = true
    localStorageWriteTests.writable = false
  }

  return localStorageWriteTests.writable
}

/**
 * Extracts parameters encoded in the URL both in the query and fragment.
 */
export function parseParametersFromURL(href: string) {
  const result: { [parameter: string]: string } = {}

  const url = new URL(href)

  if (url.hash && url.hash[0] === '#') {
    try {
      const hashSearchParams = new URLSearchParams(url.hash.substring(1))
      hashSearchParams.forEach((value, key) => {
        result[key] = value
      })
    } catch (e: any) {
      // hash is not a query string
    }
  }

  // search parameters take precedence over hash parameters
  url.searchParams.forEach((value, key) => {
    result[key] = value
  })

  return result
}

type Fetch = typeof fetch

export const resolveFetch = (customFetch?: Fetch): Fetch => {
  let _fetch: Fetch
  if (customFetch) {
    _fetch = customFetch
  } else if (typeof fetch === 'undefined') {
    _fetch = (...args) =>
      import('@supabase/node-fetch' as any).then(({ default: fetch }) => fetch(...args))
  } else {
    _fetch = fetch
  }
  return (...args) => _fetch(...args)
}

export const looksLikeFetchResponse = (maybeResponse: unknown): maybeResponse is Response => {
  return (
    typeof maybeResponse === 'object' &&
    maybeResponse !== null &&
    'status' in maybeResponse &&
    'ok' in maybeResponse &&
    'json' in maybeResponse &&
    typeof (maybeResponse as any).json === 'function'
  )
}

// Storage helpers
export const setItemAsync = async (
  storage: SupportedStorage,
  key: string,
  data: any
): Promise<void> => {
  await storage.setItem(key, JSON.stringify(data))
}

export const getItemAsync = async (storage: SupportedStorage, key: string): Promise<unknown> => {
  const value = await storage.getItem(key)

  if (!value) {
    return null
  }

  try {
    return JSON.parse(value)
  } catch {
    return value
  }
}

export const removeItemAsync = async (storage: SupportedStorage, key: string): Promise<void> => {
  await storage.removeItem(key)
}

/**
 * A deferred represents some asynchronous work that is not yet finished, which
 * may or may not culminate in a value.
 * Taken from: https://github.com/mike-north/types/blob/master/src/async.ts
 */
export class Deferred<T = any> {
  public static promiseConstructor: PromiseConstructor = Promise

  public readonly promise!: PromiseLike<T>

  public readonly resolve!: (value?: T | PromiseLike<T>) => void

  public readonly reject!: (reason?: any) => any

  public constructor() {
    // eslint-disable-next-line @typescript-eslint/no-extra-semi
    ;(this as any).promise = new Deferred.promiseConstructor((res, rej) => {
      // eslint-disable-next-line @typescript-eslint/no-extra-semi
      ;(this as any).resolve = res
      // eslint-disable-next-line @typescript-eslint/no-extra-semi
      ;(this as any).reject = rej
    })
  }
}

export function decodeJWT(token: string): {
  header: JwtHeader
  payload: JwtPayload
  signature: Uint8Array
  raw: {
    header: string
    payload: string
  }
} {
  const parts = token.split('.')

  if (parts.length !== 3) {
    throw new AuthInvalidJwtError('Invalid JWT structure')
  }

  // Regex checks for base64url format
  for (let i = 0; i < parts.length; i++) {
    if (!BASE64URL_REGEX.test(parts[i] as string)) {
      throw new AuthInvalidJwtError('JWT not in base64url format')
    }
  }
  const data = {
    // using base64url lib
    header: JSON.parse(stringFromBase64URL(parts[0])),
    payload: JSON.parse(stringFromBase64URL(parts[1])),
    signature: base64UrlToUint8Array(parts[2]),
    raw: {
      header: parts[0],
      payload: parts[1],
    },
  }
  return data
}

/**
 * Creates a promise that resolves to null after some time.
 */
export async function sleep(time: number): Promise<null> {
  return await new Promise((accept) => {
    setTimeout(() => accept(null), time)
  })
}

/**
 * Converts the provided async function into a retryable function. Each result
 * or thrown error is sent to the isRetryable function which should return true
 * if the function should run again.
 */
export function retryable<T>(
  fn: (attempt: number) => Promise<T>,
  isRetryable: (attempt: number, error: any | null, result?: T) => boolean
): Promise<T> {
  const promise = new Promise<T>((accept, reject) => {
    // eslint-disable-next-line @typescript-eslint/no-extra-semi
    ;(async () => {
      for (let attempt = 0; attempt < Infinity; attempt++) {
        try {
          const result = await fn(attempt)

          if (!isRetryable(attempt, null, result)) {
            accept(result)
            return
          }
        } catch (e: any) {
          if (!isRetryable(attempt, e)) {
            reject(e)
            return
          }
        }
      }
    })()
  })

  return promise
}

function dec2hex(dec: number) {
  return ('0' + dec.toString(16)).substr(-2)
}

// Functions below taken from: https://stackoverflow.com/questions/63309409/creating-a-code-verifier-and-challenge-for-pkce-auth-on-spotify-api-in-reactjs
export function generatePKCEVerifier() {
  const verifierLength = 56
  const array = new Uint32Array(verifierLength)
  if (typeof crypto === 'undefined') {
    const charSet = 'ABCDEFGHIJKLMNOPQRSTUVWXYZabcdefghijklmnopqrstuvwxyz0123456789-._~'
    const charSetLen = charSet.length
    let verifier = ''
    for (let i = 0; i < verifierLength; i++) {
      verifier += charSet.charAt(Math.floor(Math.random() * charSetLen))
    }
    return verifier
  }
  crypto.getRandomValues(array)
  return Array.from(array, dec2hex).join('')
}

async function sha256(randomString: string) {
  const encoder = new TextEncoder()
  const encodedData = encoder.encode(randomString)
  const hash = await crypto.subtle.digest('SHA-256', encodedData)
  const bytes = new Uint8Array(hash)

  return Array.from(bytes)
    .map((c) => String.fromCharCode(c))
    .join('')
}

export async function generatePKCEChallenge(verifier: string) {
  const hasCryptoSupport =
    typeof crypto !== 'undefined' &&
    typeof crypto.subtle !== 'undefined' &&
    typeof TextEncoder !== 'undefined'

  if (!hasCryptoSupport) {
    console.warn(
      'WebCrypto API is not supported. Code challenge method will default to use plain instead of sha256.'
    )
    return verifier
  }
  const hashed = await sha256(verifier)
  return btoa(hashed).replace(/\+/g, '-').replace(/\//g, '_').replace(/=+$/, '')
}

export async function getCodeChallengeAndMethod(
  storage: SupportedStorage,
  storageKey: string,
  isPasswordRecovery = false
) {
  const codeVerifier = generatePKCEVerifier()
  let storedCodeVerifier = codeVerifier
  if (isPasswordRecovery) {
    storedCodeVerifier += '/PASSWORD_RECOVERY'
  }
  await setItemAsync(storage, `${storageKey}-code-verifier`, storedCodeVerifier)
  const codeChallenge = await generatePKCEChallenge(codeVerifier)
  const codeChallengeMethod = codeVerifier === codeChallenge ? 'plain' : 's256'
  return [codeChallenge, codeChallengeMethod]
}

/** Parses the API version which is 2YYY-MM-DD. */
const API_VERSION_REGEX = /^2[0-9]{3}-(0[1-9]|1[0-2])-(0[1-9]|1[0-9]|2[0-9]|3[0-1])$/i

export function parseResponseAPIVersion(response: Response) {
  const apiVersion = response.headers.get(API_VERSION_HEADER_NAME)

  if (!apiVersion) {
    return null
  }

  if (!apiVersion.match(API_VERSION_REGEX)) {
    return null
  }

  try {
    const date = new Date(`${apiVersion}T00:00:00.0Z`)
    return date
  } catch (e: any) {
    return null
  }
}

<<<<<<< HEAD
export function userNotAvailableProxy(): User {
  const proxyTarget = {} as User

  return new Proxy(proxyTarget, {
    get: (target: any, prop: string) => {
      if (prop === '__isUserNotAvailableProxy') {
        return true
      }
      // Preventative check for common problematic symbols during cloning/inspection
      // These symbols might be accessed by structuredClone or other internal mechanisms.
      if (typeof prop === 'symbol') {
        const sProp = (prop as symbol).toString()
        if (
          sProp === 'Symbol(Symbol.toPrimitive)' ||
          sProp === 'Symbol(Symbol.toStringTag)' ||
          sProp === 'Symbol(util.inspect.custom)'
        ) {
          // Node.js util.inspect
          return undefined
        }
      }
      throw new Error(
        `@supabase/auth-js: client was created with userStorage option and there was no user stored in the user storage. Accessing the "${prop}" property of the session object is not supported. Please use getUser() instead.`
      )
    },
    set: (_target: any, prop: string) => {
      throw new Error(
        `@supabase/auth-js: client was created with userStorage option and there was no user stored in the user storage. Setting the "${prop}" property of the session object is not supported. Please use getUser() to fetch a user object you can manipulate.`
      )
    },
    deleteProperty: (_target: any, prop: string) => {
      throw new Error(
        `@supabase/auth-js: client was created with userStorage option and there was no user stored in the user storage. Deleting the "${prop}" property of the session object is not supported. Please use getUser() to fetch a user object you can manipulate.`
      )
    },
  })
=======
export function validateExp(exp: number) {
  if (!exp) {
    throw new Error('Missing exp claim')
  }
  const timeNow = Math.floor(Date.now() / 1000)
  if (exp <= timeNow) {
    throw new Error('JWT has expired')
  }
}

export function getAlgorithm(alg: 'RS256' | 'ES256'): RsaHashedImportParams | EcKeyImportParams {
  switch (alg) {
    case 'RS256':
      return {
        name: 'RSASSA-PKCS1-v1_5',
        hash: { name: 'SHA-256' },
      }
    case 'ES256':
      return {
        name: 'ECDSA',
        namedCurve: 'P-256',
        hash: { name: 'SHA-256' },
      }
    default:
      throw new Error('Invalid alg claim')
  }
}

const UUID_REGEX = /^[0-9a-f]{8}-[0-9a-f]{4}-[0-9a-f]{4}-[0-9a-f]{4}-[0-9a-f]{12}$/

export function validateUUID(str: string) {
  if (!UUID_REGEX.test(str)) {
    throw new Error('@supabase/auth-js: Expected parameter to be UUID but is not')
  }
>>>>>>> 0aa02d15
}<|MERGE_RESOLUTION|>--- conflicted
+++ resolved
@@ -1,12 +1,7 @@
-<<<<<<< HEAD
-import { API_VERSION_HEADER_NAME } from './constants'
-import { SupportedStorage, User } from './types'
-=======
 import { API_VERSION_HEADER_NAME, BASE64URL_REGEX } from './constants'
 import { AuthInvalidJwtError } from './errors'
 import { base64UrlToUint8Array, stringFromBase64URL } from './base64url'
-import { JwtHeader, JwtPayload, SupportedStorage } from './types'
->>>>>>> 0aa02d15
+import { JwtHeader, JwtPayload, SupportedStorage, User } from './types'
 
 export function expiresAt(expiresIn: number) {
   const timeNow = Math.round(Date.now() / 1000)
@@ -335,7 +330,42 @@
   }
 }
 
-<<<<<<< HEAD
+export function validateExp(exp: number) {
+  if (!exp) {
+    throw new Error('Missing exp claim')
+  }
+  const timeNow = Math.floor(Date.now() / 1000)
+  if (exp <= timeNow) {
+    throw new Error('JWT has expired')
+  }
+}
+
+export function getAlgorithm(alg: 'RS256' | 'ES256'): RsaHashedImportParams | EcKeyImportParams {
+  switch (alg) {
+    case 'RS256':
+      return {
+        name: 'RSASSA-PKCS1-v1_5',
+        hash: { name: 'SHA-256' },
+      }
+    case 'ES256':
+      return {
+        name: 'ECDSA',
+        namedCurve: 'P-256',
+        hash: { name: 'SHA-256' },
+      }
+    default:
+      throw new Error('Invalid alg claim')
+  }
+}
+
+const UUID_REGEX = /^[0-9a-f]{8}-[0-9a-f]{4}-[0-9a-f]{4}-[0-9a-f]{4}-[0-9a-f]{12}$/
+
+export function validateUUID(str: string) {
+  if (!UUID_REGEX.test(str)) {
+    throw new Error('@supabase/auth-js: Expected parameter to be UUID but is not')
+  }
+}
+
 export function userNotAvailableProxy(): User {
   const proxyTarget = {} as User
 
@@ -372,40 +402,4 @@
       )
     },
   })
-=======
-export function validateExp(exp: number) {
-  if (!exp) {
-    throw new Error('Missing exp claim')
-  }
-  const timeNow = Math.floor(Date.now() / 1000)
-  if (exp <= timeNow) {
-    throw new Error('JWT has expired')
-  }
-}
-
-export function getAlgorithm(alg: 'RS256' | 'ES256'): RsaHashedImportParams | EcKeyImportParams {
-  switch (alg) {
-    case 'RS256':
-      return {
-        name: 'RSASSA-PKCS1-v1_5',
-        hash: { name: 'SHA-256' },
-      }
-    case 'ES256':
-      return {
-        name: 'ECDSA',
-        namedCurve: 'P-256',
-        hash: { name: 'SHA-256' },
-      }
-    default:
-      throw new Error('Invalid alg claim')
-  }
-}
-
-const UUID_REGEX = /^[0-9a-f]{8}-[0-9a-f]{4}-[0-9a-f]{4}-[0-9a-f]{4}-[0-9a-f]{12}$/
-
-export function validateUUID(str: string) {
-  if (!UUID_REGEX.test(str)) {
-    throw new Error('@supabase/auth-js: Expected parameter to be UUID but is not')
-  }
->>>>>>> 0aa02d15
 }