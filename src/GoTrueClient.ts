import GoTrueAdminApi from './GoTrueAdminApi'
import {
  DEFAULT_HEADERS,
  EXPIRY_MARGIN,
  GOTRUE_URL,
  NETWORK_FAILURE,
  STORAGE_KEY,
} from './lib/constants'
import {
  AuthError,
  AuthImplicitGrantRedirectError,
  AuthInvalidCredentialsError,
  AuthRetryableFetchError,
  AuthSessionMissingError,
  AuthUnknownError,
  isAuthError,
} from './lib/errors'
import { Fetch, _request, _sessionResponse, _userResponse } from './lib/fetch'
import {
  decodeJWTPayload,
  Deferred,
  getItemAsync,
  getParameterByName,
  isBrowser,
  removeItemAsync,
  resolveFetch,
  setItemAsync,
  uuid,
} from './lib/helpers'
import localStorageAdapter from './lib/local-storage'
import { polyfillGlobalThis } from './lib/polyfills'
import type {
  AuthChangeEvent,
  AuthResponse,
  CallRefreshTokenResult,
  GoTrueClientOptions,
  InitializeResult,
  OAuthResponse,
  Provider,
  Session,
  SignInWithOAuthCredentials,
  SignInWithPasswordCredentials,
  SignInWithPasswordlessCredentials,
  SignUpWithPasswordCredentials,
  Subscription,
  SupportedStorage,
  User,
  UserAttributes,
  UserResponse,
  VerifyOtpParams,
  GoTrueMFAApi,
  MFAEnrollParams,
  AuthMFAEnrollResponse,
  MFAChallengeAndVerifyParams,
  MFAChallengeParams,
  AuthMFAChallengeResponse,
  MFAUnenrollParams,
  AuthMFAUnenrollResponse,
  MFAVerifyParams,
  AuthMFAVerifyResponse,
  AuthMFAListFactorsResponse,
  AMREntry,
  AuthMFAGetAuthenticatorAssuranceLevelResponse,
  AuthenticatorAssuranceLevels,
  Factor,
  MFAChallengeAndVerifyParams,
} from './lib/types'

polyfillGlobalThis() // Make "globalThis" available

const DEFAULT_OPTIONS: Omit<Required<GoTrueClientOptions>, 'fetch' | 'storage'> = {
  url: GOTRUE_URL,
  storageKey: STORAGE_KEY,
  autoRefreshToken: true,
  persistSession: true,
  detectSessionInUrl: true,
  headers: DEFAULT_HEADERS,
}

export default class GoTrueClient {
  /**
   * Namespace for the GoTrue admin methods.
   * These methods should only be used in a trusted server-side environment.
   */
  admin: GoTrueAdminApi
  /**
   * Namespace for the MFA methods.
   */
  mfa: GoTrueMFAApi
  /**
   * The storage key used to identify the values saved in localStorage
   */
  protected storageKey: string

  /**
   * The session object for the currently logged in user. If null, it means there isn't a logged-in user.
   * Only used if persistSession is false.
   */
  protected inMemorySession: Session | null

  protected autoRefreshToken: boolean
  protected persistSession: boolean
  protected storage: SupportedStorage
  protected stateChangeEmitters: Map<string, Subscription> = new Map()
  protected refreshTokenTimer?: ReturnType<typeof setTimeout>
  protected networkRetries = 0
  protected refreshingDeferred: Deferred<CallRefreshTokenResult> | null = null
  /**
   * Keeps track of the async client initialization.
   * When null or not yet resolved the auth state is `unknown`
   * Once resolved the the auth state is known and it's save to call any further client methods.
   * Keep extra care to never reject or throw uncaught errors
   */
  protected initializePromise: Promise<InitializeResult> | null = null
  protected detectSessionInUrl = true
  protected url: string
  protected headers: {
    [key: string]: string
  }
  protected fetch: Fetch

  /**
   * Create a new client for use in the browser.
   */
  constructor(options: GoTrueClientOptions) {
    const settings = { ...DEFAULT_OPTIONS, ...options }
    this.inMemorySession = null
    this.storageKey = settings.storageKey
    this.autoRefreshToken = settings.autoRefreshToken
    this.persistSession = settings.persistSession
    this.storage = settings.storage || localStorageAdapter
    this.admin = new GoTrueAdminApi({
      url: settings.url,
      headers: settings.headers,
      fetch: settings.fetch,
    })

    this.url = settings.url
    this.headers = settings.headers
    this.fetch = resolveFetch(settings.fetch)
    this.detectSessionInUrl = settings.detectSessionInUrl

    this.initialize()
    this.mfa = {
      verify: this._verify.bind(this),
      enroll: this._enroll.bind(this),
      unenroll: this._unenroll.bind(this),
      challenge: this._challenge.bind(this),
      listFactors: this._listFactors.bind(this),
      challengeAndVerify: this._challengeAndVerify.bind(this),
      getAuthenticatorAssuranceLevel: this._getAuthenticatorAssuranceLevel.bind(this),
    }
  }

  /**
   * Initializes the client session either from the url or from storage.
   * This method is automatically called when instantiating the client, but should also be called
   * manually when checking for an error from an auth redirect (oauth, magiclink, password recovery, etc).
   */
  initialize(): Promise<InitializeResult> {
    if (!this.initializePromise) {
      this.initializePromise = this._initialize()
    }

    return this.initializePromise
  }

  /**
   * IMPORTANT:
   * 1. Never throw in this method, as it is called from the constructor
   * 2. Never return a session from this method as it would be cached over
   *    the whole lifetime of the client
   */
  private async _initialize(): Promise<InitializeResult> {
    if (this.initializePromise) {
      return this.initializePromise
    }

    try {
      if (this.detectSessionInUrl && this._isImplicitGrantFlow()) {
        const { data, error } = await this._getSessionFromUrl()

        if (error) {
          // failed login attempt via url,
          // remove old session as in verifyOtp, signUp and signInWith*
          await this._removeSession()

          return { error }
        }

        const { session, redirectType } = data

        await this._saveSession(session)
        this._notifyAllSubscribers('SIGNED_IN', session)
        if (redirectType === 'recovery') {
          this._notifyAllSubscribers('PASSWORD_RECOVERY', session)
        }

        return { error: null }
      }

      // no login attempt via callback url try to recover session from storage
      await this._recoverAndRefresh()
      return { error: null }
    } catch (error) {
      if (isAuthError(error)) {
        return { error }
      }

      return {
        error: new AuthUnknownError('Unexpected error during initialization', error),
      }
    } finally {
      this._handleVisibilityChange()
    }
  }

  /**
   * Creates a new user.
   * @returns A logged-in session if the server has "autoconfirm" ON
   * @returns A user if the server has "autoconfirm" OFF
   */
  async signUp(credentials: SignUpWithPasswordCredentials): Promise<AuthResponse> {
    try {
      await this._removeSession()

      let res: AuthResponse
      if ('email' in credentials) {
        const { email, password, options } = credentials
        res = await _request(this.fetch, 'POST', `${this.url}/signup`, {
          headers: this.headers,
          redirectTo: options?.emailRedirectTo,
          body: {
            email,
            password,
            data: options?.data ?? {},
            gotrue_meta_security: { captcha_token: options?.captchaToken },
          },
          xform: _sessionResponse,
        })
      } else if ('phone' in credentials) {
        const { phone, password, options } = credentials
        res = await _request(this.fetch, 'POST', `${this.url}/signup`, {
          headers: this.headers,
          body: {
            phone,
            password,
            data: options?.data ?? {},
            gotrue_meta_security: { captcha_token: options?.captchaToken },
          },
          xform: _sessionResponse,
        })
      } else {
        throw new AuthInvalidCredentialsError(
          'You must provide either an email or phone number and a password'
        )
      }

      const { data, error } = res

      if (error || !data) {
        return { data: { user: null, session: null }, error: error }
      }

      const session: Session | null = data.session
      const user: User | null = data.user

      if (data.session) {
        await this._saveSession(data.session)
        this._notifyAllSubscribers('SIGNED_IN', session)
      }

      return { data: { user, session }, error: null }
    } catch (error) {
      if (isAuthError(error)) {
        return { data: { user: null, session: null }, error }
      }

      throw error
    }
  }

  /**
   * Log in an existing user with an email and password or phone and password.
   */
  async signInWithPassword(credentials: SignInWithPasswordCredentials): Promise<AuthResponse> {
    try {
      await this._removeSession()

      let res: AuthResponse
      if ('email' in credentials) {
        const { email, password, options } = credentials
        res = await _request(this.fetch, 'POST', `${this.url}/token?grant_type=password`, {
          headers: this.headers,
          body: {
            email,
            password,
            data: options?.data ?? {},
            gotrue_meta_security: { captcha_token: options?.captchaToken },
          },
          xform: _sessionResponse,
        })
      } else if ('phone' in credentials) {
        const { phone, password, options } = credentials
        res = await _request(this.fetch, 'POST', `${this.url}/token?grant_type=password`, {
          headers: this.headers,
          body: {
            phone,
            password,
            data: options?.data ?? {},
            gotrue_meta_security: { captcha_token: options?.captchaToken },
          },
          xform: _sessionResponse,
        })
      } else {
        throw new AuthInvalidCredentialsError(
          'You must provide either an email or phone number and a password'
        )
      }
      const { data, error } = res
      if (error || !data) return { data: { user: null, session: null }, error }
      if (data.session) {
        await this._saveSession(data.session)
        this._notifyAllSubscribers('SIGNED_IN', data.session)
      }
      return { data, error }
    } catch (error) {
      if (isAuthError(error)) {
        return { data: { user: null, session: null }, error }
      }
      throw error
    }
  }

  /**
   * Log in an existing user via a third-party provider.
   */
  async signInWithOAuth(credentials: SignInWithOAuthCredentials): Promise<OAuthResponse> {
    await this._removeSession()
    return this._handleProviderSignIn(credentials.provider, {
      redirectTo: credentials.options?.redirectTo,
      scopes: credentials.options?.scopes,
      queryParams: credentials.options?.queryParams,
    })
  }

  /**
   * Log in a user using magiclink or a one-time password (OTP).
   * If the `{{ .ConfirmationURL }}` variable is specified in the email template, a magiclink will be sent.
   * If the `{{ .Token }}` variable is specified in the email template, an OTP will be sent.
   * If you're using phone sign-ins, only an OTP will be sent. You won't be able to send a magiclink for phone sign-ins.
   */
  async signInWithOtp(credentials: SignInWithPasswordlessCredentials): Promise<AuthResponse> {
    try {
      await this._removeSession()

      if ('email' in credentials) {
        const { email, options } = credentials
        const { error } = await _request(this.fetch, 'POST', `${this.url}/otp`, {
          headers: this.headers,
          body: {
            email,
            data: options?.data ?? {},
            create_user: options?.shouldCreateUser ?? true,
            gotrue_meta_security: { captcha_token: options?.captchaToken },
          },
          redirectTo: options?.emailRedirectTo,
        })
        return { data: { user: null, session: null }, error }
      }
      if ('phone' in credentials) {
        const { phone, options } = credentials
        const { error } = await _request(this.fetch, 'POST', `${this.url}/otp`, {
          headers: this.headers,
          body: {
            phone,
            data: options?.data ?? {},
            create_user: options?.shouldCreateUser ?? true,
            gotrue_meta_security: { captcha_token: options?.captchaToken },
          },
        })
        return { data: { user: null, session: null }, error }
      }
      throw new AuthInvalidCredentialsError('You must provide either an email or phone number.')
    } catch (error) {
      if (isAuthError(error)) {
        return { data: { user: null, session: null }, error }
      }

      throw error
    }
  }

  /**
   * Log in a user given a User supplied OTP received via mobile.
   */
  async verifyOtp(params: VerifyOtpParams): Promise<AuthResponse> {
    try {
      await this._removeSession()

      const { data, error } = await _request(this.fetch, 'POST', `${this.url}/verify`, {
        headers: this.headers,
        body: {
          ...params,
          gotrue_meta_security: { captchaToken: params.options?.captchaToken },
        },
        redirectTo: params.options?.redirectTo,
        xform: _sessionResponse,
      })

      if (error) {
        throw error
      }

      if (!data) {
        throw 'An error occurred on token verification.'
      }

      const session: Session | null = data.session
      const user: User = data.user

      if (session?.access_token) {
        await this._saveSession(session as Session)
        this._notifyAllSubscribers('SIGNED_IN', session)
      }

      return { data: { user, session }, error: null }
    } catch (error) {
      if (isAuthError(error)) {
        return { data: { user: null, session: null }, error }
      }

      throw error
    }
  }

  /**
   * Returns the session, refreshing it if necessary.
   * The session returned can be null if the session is not detected which can happen in the event a user is not signed-in or has logged out.
   */
  async getSession(): Promise<
    | {
        data: {
          session: Session
        }
        error: null
      }
    | {
        data: {
          session: null
        }
        error: AuthError
      }
    | {
        data: {
          session: null
        }
        error: null
      }
  > {
    // make sure we've read the session from the url if there is one
    // save to just await, as long we make sure _initialize() never throws
    await this.initializePromise

    let currentSession: Session | null = null

    if (this.persistSession) {
      const maybeSession = await getItemAsync(this.storage, this.storageKey)

      if (maybeSession !== null) {
        if (this._isValidSession(maybeSession)) {
          currentSession = maybeSession
        } else {
          await this._removeSession()
        }
      }
    } else {
      currentSession = this.inMemorySession
    }

    if (!currentSession) {
      return { data: { session: null }, error: null }
    }

    const hasExpired = currentSession.expires_at
      ? currentSession.expires_at <= Date.now() / 1000
      : false
    if (!hasExpired) {
      return { data: { session: currentSession }, error: null }
    }

    const { session, error } = await this._callRefreshToken(currentSession.refresh_token)
    if (error) {
      return { data: { session: null }, error }
    }

    return { data: { session }, error: null }
  }

  /**
   * Gets the current user details if there is an existing session.
   * @param jwt Takes in an optional access token jwt. If no jwt is provided, getUser() will attempt to get the jwt from the current session.
   */
  async getUser(jwt?: string): Promise<UserResponse> {
    try {
      if (!jwt) {
        const { data, error } = await this.getSession()
        if (error) {
          throw error
        }

        // Default to Authorization header if there is no existing session
        jwt = data.session?.access_token ?? undefined
      }

      return await _request(this.fetch, 'GET', `${this.url}/user`, {
        headers: this.headers,
        jwt: jwt,
        xform: _userResponse,
      })
    } catch (error) {
      if (isAuthError(error)) {
        return { data: { user: null }, error }
      }

      throw error
    }
  }

  /**
   * Updates user data, if there is a logged in user.
   */
  async updateUser(attributes: UserAttributes): Promise<UserResponse> {
    try {
      const { data: sessionData, error: sessionError } = await this.getSession()
      if (sessionError) {
        throw sessionError
      }
      if (!sessionData.session) {
        throw new AuthSessionMissingError()
      }
      const session: Session = sessionData.session
      const { data, error: userError } = await _request(this.fetch, 'PUT', `${this.url}/user`, {
        headers: this.headers,
        body: attributes,
        jwt: session.access_token,
        xform: _userResponse,
      })
      if (userError) throw userError
      session.user = data.user as User
      await this._saveSession(session)
      this._notifyAllSubscribers('USER_UPDATED', session)

      return { data: { user: session.user }, error: null }
    } catch (error) {
      if (isAuthError(error)) {
        return { data: { user: null }, error }
      }

      throw error
    }
  }

  /**
   * Decodes a JWT (without performing any validation).
   */
  private _decodeJWT(jwt: string): {
    exp?: number
    aal?: AuthenticatorAssuranceLevels | null
    amr?: AMREntry[] | null
  } {
    return decodeJWTPayload(jwt)
  }

  /**
   * Sets the session data from the current session. If the current session is expired, setSession will take care of refreshing it to obtain a new session.
   * If the refresh token or access token in the current session is invalid, an error will be thrown.
   * @param currentSession The current session that minimally contains an access token and refresh token.
   */
  async setSession(currentSession: {
    access_token: string
    refresh_token: string
  }): Promise<AuthResponse> {
    try {
      if (!currentSession.access_token || !currentSession.refresh_token) {
        throw new AuthSessionMissingError()
      }

      const timeNow = Date.now() / 1000
      let expiresAt = timeNow
      let hasExpired = true
      let session: Session | null = null
      const payload = decodeJWTPayload(currentSession.access_token)
      if (payload.exp) {
        expiresAt = payload.exp
        hasExpired = expiresAt <= timeNow
      }

      if (hasExpired) {
        const { session: refreshedSession, error } = await this._callRefreshToken(currentSession.refresh_token)
        if (error) {
          return { data: { user: null, session: null }, error: error }
        }

        if (!refreshedSession) {
          return { data: { user: null, session: null }, error: null }
        }
        session = refreshedSession
      } else {
        const { data, error } = await this.getUser(currentSession.access_token)
        if (error) {
          return { data: { user: null, session: null }, error: error }
        }
        session = {
          access_token: currentSession.access_token,
          refresh_token: currentSession.refresh_token,
          user: data.user,
          token_type: 'bearer',
          expires_in: expiresAt - timeNow,
          expires_at: expiresAt,
        }
      }

      return { data: { user: session.user, session }, error: null }
    } catch (error) {
      if (isAuthError(error)) {
        return { data: { session: null, user: null }, error }
      }

      throw error
    }
  }

  /**
   * Returns a new session, regardless of expiry status.
   * Takes in an optional current session. If not passed in, then refreshSession() will attempt to retrieve it from getSession().
   * If the current session's refresh token is invalid, an error will be thrown.
   * @param currentSession The current session. If passed in, it must contain a refresh token.
   */
  async refreshSession(currentSession?: { refresh_token: string }): Promise<AuthResponse> {
    try {
      if (!currentSession) {
        const { data, error } = await this.getSession()
        if (error) {
          throw error
        }

        currentSession = data.session ?? undefined
      }

      if (!currentSession?.refresh_token) {
        throw new AuthSessionMissingError()
      }

      const { session, error } = await this._callRefreshToken(currentSession.refresh_token)
      if (error) {
        return { data: { user: null, session: null }, error: error }
      }

      if (!session) {
        return { data: { user: null, session: null }, error: null }
      }

      return { data: { user: session.user, session }, error: null }
    } catch (error) {
      if (isAuthError(error)) {
        return { data: { user: null, session: null }, error }
      }

      throw error
    }
  }

  /**
   * Gets the session data from a URL string
   */
  private async _getSessionFromUrl(): Promise<
    | {
        data: { session: Session; redirectType: string | null }
        error: null
      }
    | { data: { session: null; redirectType: null }; error: AuthError }
  > {
    try {
      if (!isBrowser()) throw new AuthImplicitGrantRedirectError('No browser detected.')
      if (!this._isImplicitGrantFlow()) {
        throw new AuthImplicitGrantRedirectError('Not a valid implicit grant flow url.')
      }

      const error_description = getParameterByName('error_description')
      if (error_description) {
        const error_code = getParameterByName('error_code')
        if (!error_code) throw new AuthImplicitGrantRedirectError('No error_code detected.')
        const error = getParameterByName('error')
        if (!error) throw new AuthImplicitGrantRedirectError('No error detected.')

        throw new AuthImplicitGrantRedirectError(error_description, { error, code: error_code })
      }

      const provider_token = getParameterByName('provider_token')
      const provider_refresh_token = getParameterByName('provider_refresh_token')
      const access_token = getParameterByName('access_token')
      if (!access_token) throw new AuthImplicitGrantRedirectError('No access_token detected.')
      const expires_in = getParameterByName('expires_in')
      if (!expires_in) throw new AuthImplicitGrantRedirectError('No expires_in detected.')
      const refresh_token = getParameterByName('refresh_token')
      if (!refresh_token) throw new AuthImplicitGrantRedirectError('No refresh_token detected.')
      const token_type = getParameterByName('token_type')
      if (!token_type) throw new AuthImplicitGrantRedirectError('No token_type detected.')

      const timeNow = Math.round(Date.now() / 1000)
      const expires_at = timeNow + parseInt(expires_in)

      const { data, error } = await this.getUser(access_token)
      if (error) throw error
      const user: User = data.user
      const session: Session = {
        provider_token,
        provider_refresh_token,
        access_token,
        expires_in: parseInt(expires_in),
        expires_at,
        refresh_token,
        token_type,
        user,
      }
      const redirectType = getParameterByName('type')

      // Remove tokens from URL
      window.location.hash = ''

      return { data: { session, redirectType }, error: null }
    } catch (error) {
      if (isAuthError(error)) {
        return { data: { session: null, redirectType: null }, error }
      }

      throw error
    }
  }

  /**
   * Checks if the current URL contains parameters given by an implicit oauth grant flow (https://www.rfc-editor.org/rfc/rfc6749.html#section-4.2)
   */
  private _isImplicitGrantFlow(): boolean {
    return (
      isBrowser() &&
      (Boolean(getParameterByName('access_token')) ||
        Boolean(getParameterByName('error_description')))
    )
  }

  /**
   * Inside a browser context, `signOut()` will remove the logged in user from the browser session
   * and log them out - removing all items from localstorage and then trigger a `"SIGNED_OUT"` event.
   *
   * For server-side management, you can revoke all refresh tokens for a user by passing a user's JWT through to `auth.api.signOut(JWT: string)`.
   * There is no way to revoke a user's access token jwt until it expires. It is recommended to set a shorter expiry on the jwt for this reason.
   */
  async signOut(): Promise<{ error: AuthError | null }> {
    const { data, error: sessionError } = await this.getSession()
    if (sessionError) {
      return { error: sessionError }
    }
    const accessToken = data.session?.access_token
    if (accessToken) {
      const { error } = await this.admin.signOut(accessToken)
      if (error) return { error }
    }
    await this._removeSession()
    this._notifyAllSubscribers('SIGNED_OUT', null)
    return { error: null }
  }

  /**
   * Receive a notification every time an auth event happens.
   * @param callback A callback function to be invoked when an auth event happens.
   */
  onAuthStateChange(callback: (event: AuthChangeEvent, session: Session | null) => void): {
    data: { subscription: Subscription }
  } {
    const id: string = uuid()
    const subscription: Subscription = {
      id,
      callback,
      unsubscribe: () => {
        this.stateChangeEmitters.delete(id)
      },
    }

    this.stateChangeEmitters.set(id, subscription)

    return { data: { subscription } }
  }

  /**
   * Sends a password reset request to an email address.
   * @param email The email address of the user.
   * @param options.redirectTo The URL to send the user to after they click the password reset link.
   * @param options.captchaToken Verification token received when the user completes the captcha on the site.
   */
  async resetPasswordForEmail(
    email: string,
    options: {
      redirectTo?: string
      captchaToken?: string
    } = {}
  ): Promise<
    | {
        data: {}
        error: null
      }
    | { data: null; error: AuthError }
  > {
    try {
      return await _request(this.fetch, 'POST', `${this.url}/recover`, {
        body: { email, gotrue_meta_security: { captcha_token: options.captchaToken } },
        headers: this.headers,
        redirectTo: options.redirectTo,
      })
    } catch (error) {
      if (isAuthError(error)) {
        return { data: null, error }
      }

      throw error
    }
  }

  /**
   * Generates a new JWT.
   * @param refreshToken A valid refresh token that was returned on login.
   */
  private async _refreshAccessToken(refreshToken: string): Promise<AuthResponse> {
    try {
      return await _request(this.fetch, 'POST', `${this.url}/token?grant_type=refresh_token`, {
        body: { refresh_token: refreshToken },
        headers: this.headers,
        xform: _sessionResponse,
      })
    } catch (error) {
      if (isAuthError(error)) {
        return { data: { session: null, user: null }, error }
      }
      throw error
    }
  }

  private _isValidSession(maybeSession: unknown): maybeSession is Session {
    const isValidSession =
      typeof maybeSession === 'object' &&
      maybeSession !== null &&
      'access_token' in maybeSession &&
      'refresh_token' in maybeSession &&
      'expires_at' in maybeSession

    return isValidSession
  }

  private _handleProviderSignIn(
    provider: Provider,
    options: {
      redirectTo?: string
      scopes?: string
      queryParams?: { [key: string]: string }
    } = {}
  ) {
    const url: string = this._getUrlForProvider(provider, {
      redirectTo: options.redirectTo,
      scopes: options.scopes,
      queryParams: options.queryParams,
    })
    // try to open on the browser
    if (isBrowser()) {
      window.location.href = url
    }
    return { data: { provider, url }, error: null }
  }

  /**
   * Recovers the session from LocalStorage and refreshes
   * Note: this method is async to accommodate for AsyncStorage e.g. in React native.
   */
  private async _recoverAndRefresh() {
    try {
      const currentSession = await getItemAsync(this.storage, this.storageKey)
      if (!this._isValidSession(currentSession)) {
        if (currentSession !== null) {
          await this._removeSession()
        }

        return
      }

      const timeNow = Math.round(Date.now() / 1000)

      if ((currentSession.expires_at ?? Infinity) < timeNow + EXPIRY_MARGIN) {
        if (this.autoRefreshToken && currentSession.refresh_token) {
          this.networkRetries++
          const { error } = await this._callRefreshToken(currentSession.refresh_token)
          if (error) {
            console.log(error.message)
            if (
              error instanceof AuthRetryableFetchError &&
              this.networkRetries < NETWORK_FAILURE.MAX_RETRIES
            ) {
              if (this.refreshTokenTimer) clearTimeout(this.refreshTokenTimer)
              this.refreshTokenTimer = setTimeout(
                () => this._recoverAndRefresh(),
                NETWORK_FAILURE.RETRY_INTERVAL ** this.networkRetries * 100 // exponential backoff
              )
              return
            }
            await this._removeSession()
          }
          this.networkRetries = 0
        } else {
          await this._removeSession()
        }
      } else {
        if (this.persistSession) {
          await this._saveSession(currentSession)
        }
        this._notifyAllSubscribers('SIGNED_IN', currentSession)
      }
    } catch (err) {
      console.error(err)
      return
    }
  }

  private async _callRefreshToken(refreshToken: string): Promise<CallRefreshTokenResult> {
    // refreshing is already in progress
    if (this.refreshingDeferred) {
      return this.refreshingDeferred.promise
    }

    try {
      this.refreshingDeferred = new Deferred<CallRefreshTokenResult>()

      if (!refreshToken) {
        throw new AuthSessionMissingError()
      }
      const { data, error } = await this._refreshAccessToken(refreshToken)
      if (error) throw error
      if (!data.session) throw new AuthSessionMissingError()

      await this._saveSession(data.session)
      this._notifyAllSubscribers('TOKEN_REFRESHED', data.session)

      const result = { session: data.session, error: null }

      this.refreshingDeferred.resolve(result)

      return result
    } catch (error) {
      if (isAuthError(error)) {
        const result = { session: null, error }

        this.refreshingDeferred?.resolve(result)

        return result
      }

      this.refreshingDeferred?.reject(error)
      throw error
    } finally {
      this.refreshingDeferred = null
    }
  }

  private _notifyAllSubscribers(event: AuthChangeEvent, session: Session | null) {
    this.stateChangeEmitters.forEach((x) => x.callback(event, session))
  }

  /**
   * set currentSession and currentUser
   * process to _startAutoRefreshToken if possible
   */
  private async _saveSession(session: Session) {
    if (!this.persistSession) {
      this.inMemorySession = session
    }

    const expiresAt = session.expires_at
    if (expiresAt) {
      const timeNow = Math.round(Date.now() / 1000)
      const expiresIn = expiresAt - timeNow
      const refreshDurationBeforeExpires = expiresIn > EXPIRY_MARGIN ? EXPIRY_MARGIN : 0.5
      this._startAutoRefreshToken((expiresIn - refreshDurationBeforeExpires) * 1000)
    }

    if (this.persistSession && session.expires_at) {
      await this._persistSession(session)
    }
  }

  private _persistSession(currentSession: Session) {
    return setItemAsync(this.storage, this.storageKey, currentSession)
  }

  private async _removeSession() {
    if (this.persistSession) {
      await removeItemAsync(this.storage, this.storageKey)
    } else {
      this.inMemorySession = null
    }

    if (this.refreshTokenTimer) {
      clearTimeout(this.refreshTokenTimer)
    }
  }

  /**
   * Clear and re-create refresh token timer
   * @param value time intervals in milliseconds.
   * @param session The current session.
   */
  private _startAutoRefreshToken(value: number) {
    if (this.refreshTokenTimer) clearTimeout(this.refreshTokenTimer)
    if (value <= 0 || !this.autoRefreshToken) return

    this.refreshTokenTimer = setTimeout(async () => {
      this.networkRetries++
      const {
        data: { session },
        error: sessionError,
      } = await this.getSession()
      if (!sessionError && session) {
        const { error } = await this._callRefreshToken(session.refresh_token)
        if (!error) this.networkRetries = 0
        if (
          error instanceof AuthRetryableFetchError &&
          this.networkRetries < NETWORK_FAILURE.MAX_RETRIES
        )
          this._startAutoRefreshToken(NETWORK_FAILURE.RETRY_INTERVAL ** this.networkRetries * 100) // exponential backoff
      }
    }, value)
    if (typeof this.refreshTokenTimer.unref === 'function') this.refreshTokenTimer.unref()
  }

  private _handleVisibilityChange() {
    if (!isBrowser() || !window?.addEventListener) {
      return false
    }

    try {
      window?.addEventListener('visibilitychange', async () => {
        if (document.visibilityState === 'visible') {
          await this.initializePromise
          await this._recoverAndRefresh()
        }
      })
    } catch (error) {
      console.error('_handleVisibilityChange', error)
    }
  }

  /**
   * Generates the relevant login URL for a third-party provider.
   * @param options.redirectTo A URL or mobile address to send the user to after they are confirmed.
   * @param options.scopes A space-separated list of scopes granted to the OAuth application.
   * @param options.queryParams An object of key-value pairs containing query parameters granted to the OAuth application.
   */
  private _getUrlForProvider(
    provider: Provider,
    options: {
      redirectTo?: string
      scopes?: string
      queryParams?: { [key: string]: string }
    }
  ) {
    const urlParams: string[] = [`provider=${encodeURIComponent(provider)}`]
    if (options?.redirectTo) {
      urlParams.push(`redirect_to=${encodeURIComponent(options.redirectTo)}`)
    }
    if (options?.scopes) {
      urlParams.push(`scopes=${encodeURIComponent(options.scopes)}`)
    }
    if (options?.queryParams) {
      const query = new URLSearchParams(options.queryParams)
      urlParams.push(query.toString())
    }
    return `${this.url}/authorize?${urlParams.join('&')}`
  }

  private async _unenroll(params: MFAUnenrollParams): Promise<AuthMFAUnenrollResponse> {
    const { data: sessionData, error: sessionError } = await this.getSession()
    if (sessionError) {
      return { data: null, error: sessionError }
    }

    return await _request(this.fetch, 'DELETE', `${this.url}/factors/${params.factorId}`, {
      headers: this.headers,
      jwt: sessionData?.session?.access_token,
    })
  }

  /**
   * Deletes a registered factor from GoTrue
   * @param friendlyName Human readable name assigned to a device
   * @param factorType device which we're validating against. Can only be TOTP for now.
   * @param issuer domain which the user is enrolling with
   */
  private async _enroll(params: MFAEnrollParams): Promise<AuthMFAEnrollResponse> {
    const { data: sessionData, error: sessionError } = await this.getSession()
    if (sessionError) {
      return { data: null, error: sessionError }
    }

    const { data, error } = await _request(this.fetch, 'POST', `${this.url}/factors`, {
      body: {
        friendly_name: params.friendlyName,
        factor_type: params.factorType,
        issuer: params.issuer,
      },
      headers: this.headers,
      jwt: sessionData?.session?.access_token,
    })

    if (error) {
      return { data: null, error }
    }

    if (data?.totp?.qr_code) {
      data.totp.qr_code = `data:image/svg+xml;utf-8,${data.totp.qr_code}`
    }

    return { data, error: null }
  }

  /**
   * Validates a device as part of the enrollment step.
   * @param factorID System assigned identifier for authenticator device as returned by enroll
   * @param code Code Generated by an authenticator device
   */
  private async _verify(params: MFAVerifyParams): Promise<AuthMFAVerifyResponse> {
    const { data: sessionData, error: sessionError } = await this.getSession()
    if (sessionError) {
      return { data: null, error: sessionError }
    }

    const { data, error } = await _request(
      this.fetch,
      'POST',
      `${this.url}/factors/${params.factorId}/verify`,
      {
        body: { code: params.code, challenge_id: params.challengeId },
        headers: this.headers,
        jwt: sessionData?.session?.access_token,
      }
    )
    if (error) {
      return { data: null, error }
    }

    await this._saveSession({
      expires_at: Math.round(Date.now() / 1000) + data.expires_in,
      ...data,
    })
    this._notifyAllSubscribers('MFA_CHALLENGE_VERIFIED', data)

    return { data, error }
  }

  /**
   * Creates a challenge which a user can verify against
   * @param factorID System assigned identifier for authenticator device as returned by enroll
   */
  private async _challenge(params: MFAChallengeParams): Promise<AuthMFAChallengeResponse> {
    const { data: sessionData, error: sessionError } = await this.getSession()
    if (sessionError) {
      return { data: null, error: sessionError }
    }

    return await _request(this.fetch, 'POST', `${this.url}/factors/${params.factorId}/challenge`, {
      headers: this.headers,
      jwt: sessionData?.session?.access_token,
    })
  }
  private async _challengeAndVerify(
    params: MFAChallengeAndVerifyParams
  ): Promise<AuthMFAVerifyResponse> {
    const { data: challengeData, error: challengeError } = await this._challenge({
      factorId: params.factorId,
    })
    if (challengeError) {
      return { data: null, error: challengeError }
    }
<<<<<<< HEAD
    return this._verify({factorId: params.factorId, challengeId: challengeData.id, code: params.code})
=======
    return await this._verify({
      factorId: params.factorId,
      challengeId: challengeData.id,
      code: params.code,
    })
>>>>>>> 795318ad
  }

  /**
   * Displays all devices for a given user
   */
  private async _listFactors(): Promise<AuthMFAListFactorsResponse> {
    const {
      data: { user },
      error: userError,
    } = await this.getUser()
    if (userError) {
      return { data: null, error: userError }
    }

    const factors = user?.factors || []
    const totp = factors.filter(
      (factor) => factor.factor_type === 'totp' && factor.status === 'verified'
    )

    return {
      data: {
        all: factors,
        totp,
      },
      error: null,
    }
  }

  private async _getAuthenticatorAssuranceLevel(): Promise<AuthMFAGetAuthenticatorAssuranceLevelResponse> {
    const {
      data: { session },
      error: sessionError,
    } = await this.getSession()
    if (sessionError) {
      return { data: null, error: sessionError }
    }
    if (!session) {
      return {
        data: { currentLevel: null, nextLevel: null, currentAuthenticationMethods: [] },
        error: null,
      }
    }

    const payload = this._decodeJWT(session.access_token)

    let currentLevel: AuthenticatorAssuranceLevels | null = null

    if (payload.aal) {
      currentLevel = payload.aal
    }

    let nextLevel: AuthenticatorAssuranceLevels | null = currentLevel

    const verifiedFactors =
      session.user.factors?.filter((factor: Factor) => factor.status === 'verified') ?? []

    if (verifiedFactors.length > 0) {
      nextLevel = 'aal2'
    }

    const currentAuthenticationMethods = payload.amr || []

    return { data: { currentLevel, nextLevel, currentAuthenticationMethods }, error: null }
  }
}<|MERGE_RESOLUTION|>--- conflicted
+++ resolved
@@ -51,7 +51,6 @@
   GoTrueMFAApi,
   MFAEnrollParams,
   AuthMFAEnrollResponse,
-  MFAChallengeAndVerifyParams,
   MFAChallengeParams,
   AuthMFAChallengeResponse,
   MFAUnenrollParams,
@@ -1187,15 +1186,11 @@
     if (challengeError) {
       return { data: null, error: challengeError }
     }
-<<<<<<< HEAD
-    return this._verify({factorId: params.factorId, challengeId: challengeData.id, code: params.code})
-=======
     return await this._verify({
       factorId: params.factorId,
       challengeId: challengeData.id,
       code: params.code,
     })
->>>>>>> 795318ad
   }
 
   /**
