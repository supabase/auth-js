import GoTrueAdminApi from './GoTrueAdminApi'
import { DEFAULT_HEADERS, EXPIRY_MARGIN, GOTRUE_URL, STORAGE_KEY } from './lib/constants'
import {
  AuthError,
  AuthImplicitGrantRedirectError,
  AuthPKCEGrantCodeExchangeError,
  AuthInvalidCredentialsError,
  AuthRetryableFetchError,
  AuthSessionMissingError,
  AuthInvalidTokenResponseError,
  AuthUnknownError,
  isAuthApiError,
  isAuthError,
  isAuthRetryableFetchError,
} from './lib/errors'
import { Fetch, _request, _sessionResponse, _userResponse, _ssoResponse } from './lib/fetch'
import {
  decodeJWTPayload,
  Deferred,
  getItemAsync,
  getParameterByName,
  isBrowser,
  removeItemAsync,
  resolveFetch,
  setItemAsync,
  uuid,
  retryable,
  sleep,
  generatePKCEVerifier,
  generatePKCEChallenge,
  supportsLocalStorage,
  stackGuard,
  isInStackGuard,
} from './lib/helpers'
import localStorageAdapter from './lib/local-storage'
import { polyfillGlobalThis } from './lib/polyfills'

import type {
  AuthChangeEvent,
  AuthResponse,
  AuthTokenResponse,
  AuthOtpResponse,
  CallRefreshTokenResult,
  GoTrueClientOptions,
  InitializeResult,
  OAuthResponse,
  SSOResponse,
  Provider,
  Session,
  SignInWithIdTokenCredentials,
  SignInWithOAuthCredentials,
  SignInWithPasswordCredentials,
  SignInWithPasswordlessCredentials,
  SignUpWithPasswordCredentials,
  SignInWithSSO,
  SignOut,
  Subscription,
  SupportedStorage,
  User,
  UserAttributes,
  UserResponse,
  VerifyOtpParams,
  GoTrueMFAApi,
  MFAEnrollParams,
  AuthMFAEnrollResponse,
  MFAChallengeParams,
  AuthMFAChallengeResponse,
  MFAUnenrollParams,
  AuthMFAUnenrollResponse,
  MFAVerifyParams,
  AuthMFAVerifyResponse,
  AuthMFAListFactorsResponse,
  AMREntry,
  AuthMFAGetAuthenticatorAssuranceLevelResponse,
  AuthenticatorAssuranceLevels,
  Factor,
  MFAChallengeAndVerifyParams,
  ResendParams,
  AuthFlowType,
} from './lib/types'

polyfillGlobalThis() // Make "globalThis" available

const DEFAULT_OPTIONS: Omit<Required<GoTrueClientOptions>, 'fetch' | 'storage'> = {
  url: GOTRUE_URL,
  storageKey: STORAGE_KEY,
  autoRefreshToken: true,
  persistSession: true,
  detectSessionInUrl: true,
  headers: DEFAULT_HEADERS,
  flowType: 'implicit',
  debug: false,
}

/** Current session will be checked for refresh at this interval. */
const AUTO_REFRESH_TICK_DURATION = 30 * 1000

/**
 * A token refresh will be attempted this many ticks before the current session expires. */
const AUTO_REFRESH_TICK_THRESHOLD = 3

export default class GoTrueClient {
  private static nextInstanceID = 0

  private instanceID: number

  /**
   * Namespace for the GoTrue admin methods.
   * These methods should only be used in a trusted server-side environment.
   */
  admin: GoTrueAdminApi
  /**
   * Namespace for the MFA methods.
   */
  mfa: GoTrueMFAApi
  /**
   * The storage key used to identify the values saved in localStorage
   */
  protected storageKey: string

  /**
   * The session object for the currently logged in user. If null, it means there isn't a logged-in user.
   * Only used if persistSession is false.
   */
  protected inMemorySession: Session | null

  protected flowType: AuthFlowType

  protected autoRefreshToken: boolean
  protected persistSession: boolean
  protected storage: SupportedStorage
  protected stateChangeEmitters: Map<string, Subscription> = new Map()
  protected autoRefreshTicker: ReturnType<typeof setInterval> | null = null
  protected visibilityChangedCallback: (() => Promise<any>) | null = null
  protected refreshingDeferred: Deferred<CallRefreshTokenResult> | null = null
  /**
   * Keeps track of the async client initialization.
   * When null or not yet resolved the auth state is `unknown`
   * Once resolved the the auth state is known and it's save to call any further client methods.
   * Keep extra care to never reject or throw uncaught errors
   */
  protected initializePromise: Promise<InitializeResult> | null = null
  protected detectSessionInUrl = true
  protected url: string
  protected headers: {
    [key: string]: string
  }
  protected fetch: Fetch

  /**
   * Used to broadcast state change events to other tabs listening.
   */
  protected broadcastChannel: BroadcastChannel | null = null

  protected logDebugMessages: boolean

  /**
   * Create a new client for use in the browser.
   */
  constructor(options: GoTrueClientOptions) {
    this.instanceID = GoTrueClient.nextInstanceID
    GoTrueClient.nextInstanceID += 1

    if (this.instanceID > 0 && isBrowser()) {
      console.warn(
        'Multiple GoTrueClient instances detected in the same browser context. It is not an error, but this should be avoided as it may produce undefined behavior when used concurrently under the same storage key.'
      )
    }

    const settings = { ...DEFAULT_OPTIONS, ...options }
    this.logDebugMessages = settings.debug
    this.inMemorySession = null
    this.storageKey = settings.storageKey
    this.autoRefreshToken = settings.autoRefreshToken
    this.persistSession = settings.persistSession
    this.storage = settings.storage || localStorageAdapter
    this.admin = new GoTrueAdminApi({
      url: settings.url,
      headers: settings.headers,
      fetch: settings.fetch,
    })

    this.url = settings.url
    this.headers = settings.headers
    this.fetch = resolveFetch(settings.fetch)
    this.detectSessionInUrl = settings.detectSessionInUrl
    this.flowType = settings.flowType

    this.mfa = {
      verify: this._verify.bind(this),
      enroll: this._enroll.bind(this),
      unenroll: this._unenroll.bind(this),
      challenge: this._challenge.bind(this),
      listFactors: this._listFactors.bind(this),
      challengeAndVerify: this._challengeAndVerify.bind(this),
      getAuthenticatorAssuranceLevel: this._getAuthenticatorAssuranceLevel.bind(this),
    }

    if (this.persistSession && this.storage === localStorageAdapter && !supportsLocalStorage()) {
      console.warn(
        `No storage option exists to persist the session, which may result in unexpected behavior when using auth.
        If you want to set persistSession to true, please provide a storage option or you may set persistSession to false to disable this warning.`
      )
    }

    if (isBrowser() && globalThis.BroadcastChannel && this.persistSession && this.storageKey) {
      try {
        this.broadcastChannel = new globalThis.BroadcastChannel(this.storageKey)
      } catch (e: any) {
        console.error(
          'Failed to create a new BroadcastChannel, multi-tab state changes will not be available',
          e
        )
      }

      this.broadcastChannel?.addEventListener('message', async (event) => {
        this._debug('received broadcast notification from other tab or client', event)

        await this._notifyAllSubscribers(event.data.event, event.data.session, false) // broadcast = false so we don't get an endless loop of messages
      })
    }

    this.initialize()
  }

  private _debug(...args: any[]): GoTrueClient {
    if (this.logDebugMessages) {
      console.log(`GoTrueClient@${this.instanceID} ${new Date().toISOString()}`, ...args)
    }

    return this
  }

  /**
   * Initializes the client session either from the url or from storage.
   * This method is automatically called when instantiating the client, but should also be called
   * manually when checking for an error from an auth redirect (oauth, magiclink, password recovery, etc).
   */
  initialize(): Promise<InitializeResult> {
    if (this.initializePromise) {
      return this.initializePromise
    }

    return this._initialize()
  }

  /**
   * IMPORTANT:
   * 1. Never throw in this method, as it is called from the constructor
   * 2. Never return a session from this method as it would be cached over
   *    the whole lifetime of the client
   */
  private async _initialize(): Promise<InitializeResult> {
    if (this.initializePromise) {
      throw new Error('Double call of #_initialize()')
    }

    this.initializePromise = stackGuard('_initialize', async () => {
      try {
        const isPKCEFlow = isBrowser() ? await this._isPKCEFlow() : false
        this._debug('#_initialize()', 'begin', 'is PKCE flow', isPKCEFlow)

        if (isPKCEFlow || (this.detectSessionInUrl && this._isImplicitGrantFlow())) {
          const { data, error } = await this._getSessionFromUrl(isPKCEFlow)
          if (error) {
            this._debug('#_initialize()', 'error detecting session from URL', error)

            // failed login attempt via url,
            // remove old session as in verifyOtp, signUp and signInWith*
            await this._removeSession()

            return { error }
          }

          const { session, redirectType } = data

          this._debug(
            '#_initialize()',
            'detected session in URL',
            session,
            'redirect type',
            redirectType
          )

          await this._saveSession(session)

          setTimeout(async () => {
            if (redirectType === 'recovery') {
              await this._notifyAllSubscribers('PASSWORD_RECOVERY', session)
            } else {
              await this._notifyAllSubscribers('SIGNED_IN', session)
            }
          }, 0)

          return { error: null }
        }
        // no login attempt via callback url try to recover session from storage
        await this._recoverAndRefresh()
        return { error: null }
      } catch (error) {
        if (isAuthError(error)) {
          return { error }
        }

        return {
          error: new AuthUnknownError('Unexpected error during initialization', error),
        }
      } finally {
        await this._handleVisibilityChange()
        this._debug('#_initialize()', 'end')
      }
    })

    return await this.initializePromise
  }

  /**
   * Creates a new user.
   *
   * Be aware that if a user account exists in the system you may get back an
   * error message that attempts to hide this information from the user.
   * This method has support for PKCE via email signups. The PKCE flow cannot be used when autoconfirm is enabled.
   *
   * @returns A logged-in session if the server has "autoconfirm" ON
   * @returns A user if the server has "autoconfirm" OFF
   */
  async signUp(credentials: SignUpWithPasswordCredentials): Promise<AuthResponse> {
    try {
      await this._removeSession()

      let res: AuthResponse
      if ('email' in credentials) {
        const { email, password, options } = credentials
        let codeChallenge: string | null = null
        let codeChallengeMethod: string | null = null
        if (this.flowType === 'pkce') {
          const codeVerifier = generatePKCEVerifier()
          await setItemAsync(this.storage, `${this.storageKey}-code-verifier`, codeVerifier)
          codeChallenge = await generatePKCEChallenge(codeVerifier)
          codeChallengeMethod = codeVerifier === codeChallenge ? 'plain' : 's256'
        }
        res = await _request(this.fetch, 'POST', `${this.url}/signup`, {
          headers: this.headers,
          redirectTo: options?.emailRedirectTo,
          body: {
            email,
            password,
            data: options?.data ?? {},
            gotrue_meta_security: { captcha_token: options?.captchaToken },
            code_challenge: codeChallenge,
            code_challenge_method: codeChallengeMethod,
          },
          xform: _sessionResponse,
        })
      } else if ('phone' in credentials) {
        const { phone, password, options } = credentials
        res = await _request(this.fetch, 'POST', `${this.url}/signup`, {
          headers: this.headers,
          body: {
            phone,
            password,
            data: options?.data ?? {},
            channel: options?.channel ?? 'sms',
            gotrue_meta_security: { captcha_token: options?.captchaToken },
          },
          xform: _sessionResponse,
        })
      } else {
        throw new AuthInvalidCredentialsError(
          'You must provide either an email or phone number and a password'
        )
      }

      const { data, error } = res

      if (error || !data) {
        return { data: { user: null, session: null }, error: error }
      }

      const session: Session | null = data.session
      const user: User | null = data.user

      if (data.session) {
        await this._saveSession(data.session)
        await this._notifyAllSubscribers('SIGNED_IN', session)
      }

      return { data: { user, session }, error: null }
    } catch (error) {
      if (isAuthError(error)) {
        return { data: { user: null, session: null }, error }
      }

      throw error
    }
  }

  /**
   * Log in an existing user with an email and password or phone and password.
   *
   * Be aware that you may get back an error message that will not distinguish
   * between the cases where the account does not exist or that the
   * email/phone and password combination is wrong or that the account can only
   * be accessed via social login.
   */
  async signInWithPassword(credentials: SignInWithPasswordCredentials): Promise<AuthTokenResponse> {
    try {
      await this._removeSession()

      let res: AuthResponse
      if ('email' in credentials) {
        const { email, password, options } = credentials
        res = await _request(this.fetch, 'POST', `${this.url}/token?grant_type=password`, {
          headers: this.headers,
          body: {
            email,
            password,
            gotrue_meta_security: { captcha_token: options?.captchaToken },
          },
          xform: _sessionResponse,
        })
      } else if ('phone' in credentials) {
        const { phone, password, options } = credentials
        res = await _request(this.fetch, 'POST', `${this.url}/token?grant_type=password`, {
          headers: this.headers,
          body: {
            phone,
            password,
            gotrue_meta_security: { captcha_token: options?.captchaToken },
          },
          xform: _sessionResponse,
        })
      } else {
        throw new AuthInvalidCredentialsError(
          'You must provide either an email or phone number and a password'
        )
      }
      const { data, error } = res

      if (error) {
        return { data: { user: null, session: null }, error }
      } else if (!data || !data.session || !data.user) {
        return { data: { user: null, session: null }, error: new AuthInvalidTokenResponseError() }
      }
      if (data.session) {
        await this._saveSession(data.session)
        await this._notifyAllSubscribers('SIGNED_IN', data.session)
      }
      return { data: { user: data.user, session: data.session }, error }
    } catch (error) {
      if (isAuthError(error)) {
        return { data: { user: null, session: null }, error }
      }
      throw error
    }
  }

  /**
   * Log in an existing user via a third-party provider.
   * This method supports the PKCE flow.
   */
  async signInWithOAuth(credentials: SignInWithOAuthCredentials): Promise<OAuthResponse> {
    await this._removeSession()

    return await this._handleProviderSignIn(credentials.provider, {
      redirectTo: credentials.options?.redirectTo,
      scopes: credentials.options?.scopes,
      queryParams: credentials.options?.queryParams,
      skipBrowserRedirect: credentials.options?.skipBrowserRedirect,
    })
  }

  /**
   * Log in an existing user by exchanging an Auth Code issued during the PKCE flow.
   */
  async exchangeCodeForSession(authCode: string): Promise<AuthTokenResponse> {
    const codeVerifier = await getItemAsync(this.storage, `${this.storageKey}-code-verifier`)
    const { data, error } = await _request(
      this.fetch,
      'POST',
      `${this.url}/token?grant_type=pkce`,
      {
        headers: this.headers,
        body: {
          auth_code: authCode,
          code_verifier: codeVerifier,
        },
        xform: _sessionResponse,
      }
    )
    await removeItemAsync(this.storage, `${this.storageKey}-code-verifier`)
    if (error) {
      return { data: { user: null, session: null }, error }
    } else if (!data || !data.session || !data.user) {
      return { data: { user: null, session: null }, error: new AuthInvalidTokenResponseError() }
    }
    if (data.session) {
      await this._saveSession(data.session)
      await this._notifyAllSubscribers('SIGNED_IN', data.session)
    }
    return { data, error }
  }

  /**
   * Allows signing in with an OIDC ID token. The authentication provider used
   * should be enabled and configured.
   */
  async signInWithIdToken(credentials: SignInWithIdTokenCredentials): Promise<AuthTokenResponse> {
    await this._removeSession()

    try {
      const { options, provider, token, access_token, nonce } = credentials

      const res = await _request(this.fetch, 'POST', `${this.url}/token?grant_type=id_token`, {
        headers: this.headers,
        body: {
          provider,
          id_token: token,
          access_token,
          nonce,
          gotrue_meta_security: { captcha_token: options?.captchaToken },
        },
        xform: _sessionResponse,
      })

      const { data, error } = res
      if (error) {
        return { data: { user: null, session: null }, error }
      } else if (!data || !data.session || !data.user) {
        return {
          data: { user: null, session: null },
          error: new AuthInvalidTokenResponseError(),
        }
      }
      if (data.session) {
        await this._saveSession(data.session)
        await this._notifyAllSubscribers('SIGNED_IN', data.session)
      }
      return { data, error }
    } catch (error) {
      if (isAuthError(error)) {
        return { data: { user: null, session: null }, error }
      }
      throw error
    }
  }

  /**
   * Log in a user using magiclink or a one-time password (OTP).
   *
   * If the `{{ .ConfirmationURL }}` variable is specified in the email template, a magiclink will be sent.
   * If the `{{ .Token }}` variable is specified in the email template, an OTP will be sent.
   * If you're using phone sign-ins, only an OTP will be sent. You won't be able to send a magiclink for phone sign-ins.
   *
   * Be aware that you may get back an error message that will not distinguish
   * between the cases where the account does not exist or, that the account
   * can only be accessed via social login.
   *
   * Do note that you will need to configure a Whatsapp sender on Twilio
   * if you are using phone sign in with the 'whatsapp' channel. The whatsapp
   * channel is not supported on other providers
   * at this time.
   * This method supports PKCE when an email is passed.
   */
  async signInWithOtp(credentials: SignInWithPasswordlessCredentials): Promise<AuthOtpResponse> {
    try {
      await this._removeSession()

      if ('email' in credentials) {
        const { email, options } = credentials
        let codeChallenge: string | null = null
        let codeChallengeMethod: string | null = null
        if (this.flowType === 'pkce') {
          const codeVerifier = generatePKCEVerifier()
          await setItemAsync(this.storage, `${this.storageKey}-code-verifier`, codeVerifier)
          codeChallenge = await generatePKCEChallenge(codeVerifier)
          codeChallengeMethod = codeVerifier === codeChallenge ? 'plain' : 's256'
        }
        const { error } = await _request(this.fetch, 'POST', `${this.url}/otp`, {
          headers: this.headers,
          body: {
            email,
            data: options?.data ?? {},
            create_user: options?.shouldCreateUser ?? true,
            gotrue_meta_security: { captcha_token: options?.captchaToken },
            code_challenge: codeChallenge,
            code_challenge_method: codeChallengeMethod,
          },
          redirectTo: options?.emailRedirectTo,
        })
        return { data: { user: null, session: null }, error }
      }
      if ('phone' in credentials) {
        const { phone, options } = credentials
        const { data, error } = await _request(this.fetch, 'POST', `${this.url}/otp`, {
          headers: this.headers,
          body: {
            phone,
            data: options?.data ?? {},
            create_user: options?.shouldCreateUser ?? true,
            gotrue_meta_security: { captcha_token: options?.captchaToken },
            channel: options?.channel ?? 'sms',
          },
        })
        return { data: { user: null, session: null, messageId: data?.message_id }, error }
      }
      throw new AuthInvalidCredentialsError('You must provide either an email or phone number.')
    } catch (error) {
      if (isAuthError(error)) {
        return { data: { user: null, session: null }, error }
      }

      throw error
    }
  }

  /**
   * Log in a user given a User supplied OTP received via mobile.
   */
  async verifyOtp(params: VerifyOtpParams): Promise<AuthResponse> {
    try {
      if (params.type !== 'email_change' && params.type !== 'phone_change') {
        // we don't want to remove the authenticated session if the user is performing an email_change or phone_change verification
        await this._removeSession()
      }
      const { data, error } = await _request(this.fetch, 'POST', `${this.url}/verify`, {
        headers: this.headers,
        body: {
          ...params,
          gotrue_meta_security: { captcha_token: params.options?.captchaToken },
        },
        redirectTo: params.options?.redirectTo,
        xform: _sessionResponse,
      })

      if (error) {
        throw error
      }

      if (!data) {
        throw new Error('An error occurred on token verification.')
      }

      const session: Session | null = data.session
      const user: User = data.user

      if (session?.access_token) {
        await this._saveSession(session as Session)
        await this._notifyAllSubscribers('SIGNED_IN', session)
      }

      return { data: { user, session }, error: null }
    } catch (error) {
      if (isAuthError(error)) {
        return { data: { user: null, session: null }, error }
      }

      throw error
    }
  }

  /**
   * Attempts a single-sign on using an enterprise Identity Provider. A
   * successful SSO attempt will redirect the current page to the identity
   * provider authorization page. The redirect URL is implementation and SSO
   * protocol specific.
   *
   * You can use it by providing a SSO domain. Typically you can extract this
   * domain by asking users for their email address. If this domain is
   * registered on the Auth instance the redirect will use that organization's
   * currently active SSO Identity Provider for the login.
   *
   * If you have built an organization-specific login page, you can use the
   * organization's SSO Identity Provider UUID directly instead.
   */
  async signInWithSSO(params: SignInWithSSO): Promise<SSOResponse> {
    try {
      await this._removeSession()

      return await _request(this.fetch, 'POST', `${this.url}/sso`, {
        body: {
          ...('providerId' in params ? { provider_id: params.providerId } : null),
          ...('domain' in params ? { domain: params.domain } : null),
          redirect_to: params.options?.redirectTo ?? undefined,
          ...(params?.options?.captchaToken
            ? { gotrue_meta_security: { captcha_token: params.options.captchaToken } }
            : null),
          skip_http_redirect: true, // fetch does not handle redirects
        },
        headers: this.headers,
        xform: _ssoResponse,
      })
    } catch (error) {
      if (isAuthError(error)) {
        return { data: null, error }
      }
      throw error
    }
  }

  /**
   * Sends a reauthentication OTP to the user's email or phone number.
   * Requires the user to be signed-in.
   */
  async reauthenticate(): Promise<AuthResponse> {
    try {
      return await this._useSession(async (result) => {
        const {
          data: { session },
          error: sessionError,
        } = result
        if (sessionError) throw sessionError
        if (!session) throw new AuthSessionMissingError()

        const { error } = await _request(this.fetch, 'GET', `${this.url}/reauthenticate`, {
          headers: this.headers,
          jwt: session.access_token,
        })
        return { data: { user: null, session: null }, error }
      })
    } catch (error) {
      if (isAuthError(error)) {
        return { data: { user: null, session: null }, error }
      }
      throw error
    }
  }

  /**
   * Resends an existing signup confirmation email, email change email, SMS OTP or phone change OTP.
   */
  async resend(credentials: ResendParams): Promise<AuthOtpResponse> {
    try {
      if (credentials.type != 'email_change' && credentials.type != 'phone_change') {
        await this._removeSession()
      }

      const endpoint = `${this.url}/resend`
      if ('email' in credentials) {
        const { email, type, options } = credentials
        const { error } = await _request(this.fetch, 'POST', endpoint, {
          headers: this.headers,
          body: {
            email,
            type,
            gotrue_meta_security: { captcha_token: options?.captchaToken },
          },
          redirectTo: options?.emailRedirectTo,
        })
        return { data: { user: null, session: null }, error }
      } else if ('phone' in credentials) {
        const { phone, type, options } = credentials
        const { data, error } = await _request(this.fetch, 'POST', endpoint, {
          headers: this.headers,
          body: {
            phone,
            type,
            gotrue_meta_security: { captcha_token: options?.captchaToken },
          },
        })
        return { data: { user: null, session: null, messageId: data?.message_id }, error }
      }
      throw new AuthInvalidCredentialsError(
        'You must provide either an email or phone number and a type'
      )
    } catch (error) {
      if (isAuthError(error)) {
        return { data: { user: null, session: null }, error }
      }
      throw error
    }
  }

  /**
   * Returns the session, refreshing it if necessary.
   * The session returned can be null if the session is not detected which can happen in the event a user is not signed-in or has logged out.
   */
  async getSession() {
    return this._useSession(async (result) => {
      return result
    })
  }

  /**
   * Use instead of {@link #getSession} inside the library. It is
   * semantically usually what you want, as getting a session involves some
   * processing afterwards that requires only one client operating on the
   * session at once across multiple tabs or processes.
   */
  private async _useSession<R>(
    fn: (
      result:
        | {
            data: {
              session: Session
            }
            error: null
          }
        | {
            data: {
              session: null
            }
            error: AuthError
          }
        | {
            data: {
              session: null
            }
            error: null
          }
    ) => Promise<R>
  ): Promise<R> {
    return await stackGuard('_useSession', async () => {
      // the use of __loadSession here is the only correct use of the function!
      const result = await this.__loadSession()

      return await fn(result)
    })
  }

  /**
   * NEVER USE DIRECTLY!
   *
   * Always use {@link #_useSession}.
   */
  private async __loadSession(): Promise<
    | {
        data: {
          session: Session
        }
        error: null
      }
    | {
        data: {
          session: null
        }
        error: AuthError
      }
    | {
        data: {
          session: null
        }
        error: null
      }
  > {
    this._debug('#__loadSession()', 'begin')

    if (this.logDebugMessages && !isInStackGuard('_useSession')) {
      throw new Error('Please use #_useSession()')
    }

    // make sure we've read the session from the url if there is one
    // save to just await, as long we make sure _initialize() never throws
    if (!isInStackGuard('_initialize')) {
      // only wait when not called from within #_initialize() since it's
      // waiting for itself. one such pathway is #_initialize() ->
      // #_handleVisibilityChange() -> #_onVisbilityChanged() ->
      // #_loadSession().
      await this.initializePromise
    }

    try {
      let currentSession: Session | null = null

      if (this.persistSession) {
        const maybeSession = await getItemAsync(this.storage, this.storageKey)

        this._debug('#getSession()', 'session from storage', maybeSession)

        if (maybeSession !== null) {
          if (this._isValidSession(maybeSession)) {
            currentSession = maybeSession
          } else {
            this._debug('#getSession()', 'session from storage is not valid')
            await this._removeSession()
          }
        }
      } else {
        currentSession = this.inMemorySession
        this._debug('#getSession()', 'session from memory', currentSession)
      }

      if (!currentSession) {
        return { data: { session: null }, error: null }
      }

      const hasExpired = currentSession.expires_at
        ? currentSession.expires_at <= Date.now() / 1000
        : false

      this._debug(
        '#__loadSession()',
        `session has${hasExpired ? '' : ' not'} expired`,
        'expires_at',
        currentSession.expires_at
      )

      if (!hasExpired) {
        return { data: { session: currentSession }, error: null }
      }

      const { session, error } = await this._callRefreshToken(currentSession.refresh_token)
      if (error) {
        return { data: { session: null }, error }
      }

      return { data: { session }, error: null }
    } finally {
      this._debug('#__loadSession()', 'end')
    }
  }

  /**
   * Gets the current user details if there is an existing session.
   * @param jwt Takes in an optional access token jwt. If no jwt is provided, getUser() will attempt to get the jwt from the current session.
   */
  async getUser(jwt?: string): Promise<UserResponse> {
    try {
      return await this._useSession(async (result) => {
        if (!jwt) {
          const { data, error } = result
          if (error) {
            throw error
          }

          // Default to Authorization header if there is no existing session
          jwt = data.session?.access_token ?? undefined
        }

        return await _request(this.fetch, 'GET', `${this.url}/user`, {
          headers: this.headers,
          jwt: jwt,
          xform: _userResponse,
        })
      })
    } catch (error) {
      if (isAuthError(error)) {
        return { data: { user: null }, error }
      }

      throw error
    }
  }

  /**
   * Updates user data for a logged in user.
   */
  async updateUser(
    attributes: UserAttributes,
    options: {
      emailRedirectTo?: string | undefined
    } = {}
  ): Promise<UserResponse> {
    try {
<<<<<<< HEAD
      return await this._useSession(async (result) => {
        const { data: sessionData, error: sessionError } = result
        if (sessionError) {
          throw sessionError
        }
        if (!sessionData.session) {
          throw new AuthSessionMissingError()
        }
        let codeChallenge: string | null = null
        let codeChallengeMethod: string | null = null
        if (this.flowType === 'pkce' && attributes.email != null) {
          const codeVerifier = generatePKCEVerifier()
          await setItemAsync(this.storage, `${this.storageKey}-code-verifier`, codeVerifier)
          codeChallenge = await generatePKCEChallenge(codeVerifier)
          codeChallengeMethod = codeVerifier === codeChallenge ? 'plain' : 's256'
        }
=======
      const { data: sessionData, error: sessionError } = await this.getSession()
      if (sessionError) {
        throw sessionError
      }
      if (!sessionData.session) {
        throw new AuthSessionMissingError()
      }
      const session: Session = sessionData.session
      let codeChallenge: string | null = null
      let codeChallengeMethod: string | null = null
      if (this.flowType === 'pkce' && attributes.email) {
        const codeVerifier = generatePKCEVerifier()
        await setItemAsync(this.storage, `${this.storageKey}-code-verifier`, codeVerifier)
        codeChallenge = await generatePKCEChallenge(codeVerifier)
        codeChallengeMethod = codeVerifier === codeChallenge ? 'plain' : 's256'
      }
>>>>>>> d2e6352e

        const session: Session = sessionData.session
        const { data, error: userError } = await _request(this.fetch, 'PUT', `${this.url}/user`, {
          headers: this.headers,
          redirectTo: options?.emailRedirectTo,
          body: {
            ...attributes,
            code_challenge: codeChallenge,
            code_challenge_method: codeChallengeMethod,
          },
          jwt: session.access_token,
          xform: _userResponse,
        })
        if (userError) throw userError
        session.user = data.user as User
        await this._saveSession(session)
        this._notifyAllSubscribers('USER_UPDATED', session)
        return { data: { user: session.user }, error: null }
      })
    } catch (error) {
      if (isAuthError(error)) {
        return { data: { user: null }, error }
      }

      throw error
    }
  }

  /**
   * Decodes a JWT (without performing any validation).
   */
  private _decodeJWT(jwt: string): {
    exp?: number
    aal?: AuthenticatorAssuranceLevels | null
    amr?: AMREntry[] | null
  } {
    return decodeJWTPayload(jwt)
  }

  /**
   * Sets the session data from the current session. If the current session is expired, setSession will take care of refreshing it to obtain a new session.
   * If the refresh token or access token in the current session is invalid, an error will be thrown.
   * @param currentSession The current session that minimally contains an access token and refresh token.
   */
  async setSession(currentSession: {
    access_token: string
    refresh_token: string
  }): Promise<AuthResponse> {
    try {
      if (!currentSession.access_token || !currentSession.refresh_token) {
        throw new AuthSessionMissingError()
      }

      const timeNow = Date.now() / 1000
      let expiresAt = timeNow
      let hasExpired = true
      let session: Session | null = null
      const payload = decodeJWTPayload(currentSession.access_token)
      if (payload.exp) {
        expiresAt = payload.exp
        hasExpired = expiresAt <= timeNow
      }

      if (hasExpired) {
        const { session: refreshedSession, error } = await this._callRefreshToken(
          currentSession.refresh_token
        )
        if (error) {
          return { data: { user: null, session: null }, error: error }
        }

        if (!refreshedSession) {
          return { data: { user: null, session: null }, error: null }
        }
        session = refreshedSession
      } else {
        const { data, error } = await this.getUser(currentSession.access_token)
        if (error) {
          throw error
        }
        session = {
          access_token: currentSession.access_token,
          refresh_token: currentSession.refresh_token,
          user: data.user,
          token_type: 'bearer',
          expires_in: expiresAt - timeNow,
          expires_at: expiresAt,
        }
        await this._saveSession(session)
        await this._notifyAllSubscribers('SIGNED_IN', session)
      }

      return { data: { user: session.user, session }, error: null }
    } catch (error) {
      if (isAuthError(error)) {
        return { data: { session: null, user: null }, error }
      }

      throw error
    }
  }

  /**
   * Returns a new session, regardless of expiry status.
   * Takes in an optional current session. If not passed in, then refreshSession() will attempt to retrieve it from getSession().
   * If the current session's refresh token is invalid, an error will be thrown.
   * @param currentSession The current session. If passed in, it must contain a refresh token.
   */
  async refreshSession(currentSession?: { refresh_token: string }): Promise<AuthResponse> {
    try {
      return await this._useSession(async (result) => {
        if (!currentSession) {
          const { data, error } = result
          if (error) {
            throw error
          }

          currentSession = data.session ?? undefined
        }

        if (!currentSession?.refresh_token) {
          throw new AuthSessionMissingError()
        }

        const { session, error } = await this._callRefreshToken(currentSession.refresh_token)
        if (error) {
          return { data: { user: null, session: null }, error: error }
        }

        if (!session) {
          return { data: { user: null, session: null }, error: null }
        }

        return { data: { user: session.user, session }, error: null }
      })
    } catch (error) {
      if (isAuthError(error)) {
        return { data: { user: null, session: null }, error }
      }

      throw error
    }
  }

  /**
   * Gets the session data from a URL string
   */
  private async _getSessionFromUrl(isPKCEFlow: boolean): Promise<
    | {
        data: { session: Session; redirectType: string | null }
        error: null
      }
    | { data: { session: null; redirectType: null }; error: AuthError }
  > {
    try {
      if (!isBrowser()) throw new AuthImplicitGrantRedirectError('No browser detected.')
      if (this.flowType === 'implicit' && !this._isImplicitGrantFlow()) {
        throw new AuthImplicitGrantRedirectError('Not a valid implicit grant flow url.')
      } else if (this.flowType == 'pkce' && !isPKCEFlow) {
        throw new AuthPKCEGrantCodeExchangeError('Not a valid PKCE flow url.')
      }
      if (isPKCEFlow) {
        const authCode = getParameterByName('code')
        if (!authCode) throw new AuthPKCEGrantCodeExchangeError('No code detected.')
        const { data, error } = await this.exchangeCodeForSession(authCode)
        if (error) throw error
        if (!data.session) throw new AuthPKCEGrantCodeExchangeError('No session detected.')
        let url = new URL(window.location.href)
        url.searchParams.delete('code')
        window.history.replaceState(window.history.state, '', url.toString())
        return { data: { session: data.session, redirectType: null }, error: null }
      }

      const error_description = getParameterByName('error_description')
      if (error_description) {
        const error_code = getParameterByName('error_code')
        if (!error_code) throw new AuthImplicitGrantRedirectError('No error_code detected.')
        const error = getParameterByName('error')
        if (!error) throw new AuthImplicitGrantRedirectError('No error detected.')

        throw new AuthImplicitGrantRedirectError(error_description, { error, code: error_code })
      }

      const provider_token = getParameterByName('provider_token')
      const provider_refresh_token = getParameterByName('provider_refresh_token')
      const access_token = getParameterByName('access_token')
      if (!access_token) throw new AuthImplicitGrantRedirectError('No access_token detected.')
      const expires_in = getParameterByName('expires_in')
      if (!expires_in) throw new AuthImplicitGrantRedirectError('No expires_in detected.')
      const refresh_token = getParameterByName('refresh_token')
      if (!refresh_token) throw new AuthImplicitGrantRedirectError('No refresh_token detected.')
      const token_type = getParameterByName('token_type')
      if (!token_type) throw new AuthImplicitGrantRedirectError('No token_type detected.')

      const timeNow = Math.round(Date.now() / 1000)
      const expires_at = timeNow + parseInt(expires_in)

      const { data, error } = await this.getUser(access_token)
      if (error) throw error
      const user: User = data.user
      const session: Session = {
        provider_token,
        provider_refresh_token,
        access_token,
        expires_in: parseInt(expires_in),
        expires_at,
        refresh_token,
        token_type,
        user,
      }
      const redirectType = getParameterByName('type')

      // Remove tokens from URL
      window.location.hash = ''
      this._debug('#_getSessionFromUrl()', 'clearing window.location.hash')

      return { data: { session, redirectType }, error: null }
    } catch (error) {
      if (isAuthError(error)) {
        return { data: { session: null, redirectType: null }, error }
      }

      throw error
    }
  }

  /**
   * Checks if the current URL contains parameters given by an implicit oauth grant flow (https://www.rfc-editor.org/rfc/rfc6749.html#section-4.2)
   */
  private _isImplicitGrantFlow(): boolean {
    return (
      isBrowser() &&
      (Boolean(getParameterByName('access_token')) ||
        Boolean(getParameterByName('error_description')))
    )
  }
  /**
   * Checks if the current URL and backing storage contain parameters given by a PKCE flow
   */
  private async _isPKCEFlow(): Promise<boolean> {
    const currentStorageContent = await getItemAsync(
      this.storage,
      `${this.storageKey}-code-verifier`
    )
    return Boolean(getParameterByName('code')) && Boolean(currentStorageContent)
  }

  /**
   * Inside a browser context, `signOut()` will remove the logged in user from the browser session
   * and log them out - removing all items from localstorage and then trigger a `"SIGNED_OUT"` event.
   *
   * For server-side management, you can revoke all refresh tokens for a user by passing a user's JWT through to `auth.api.signOut(JWT: string)`.
   * There is no way to revoke a user's access token jwt until it expires. It is recommended to set a shorter expiry on the jwt for this reason.
   *
   * If using others scope, no `SIGNED_OUT` event is fired!
   */
  async signOut({ scope }: SignOut = { scope: 'global' }): Promise<{ error: AuthError | null }> {
    return await this._useSession(async (result) => {
      const { data, error: sessionError } = result
      if (sessionError) {
        return { error: sessionError }
      }
      const accessToken = data.session?.access_token
      if (accessToken) {
        const { error } = await this.admin.signOut(accessToken, scope)
        if (error) {
          // ignore 404s since user might not exist anymore
          // ignore 401s since an invalid or expired JWT should sign out the current session
          if (!(isAuthApiError(error) && (error.status === 404 || error.status === 401))) {
            return { error }
          }
        }
      }
      if (scope !== 'others') {
        await this._removeSession()
        await removeItemAsync(this.storage, `${this.storageKey}-code-verifier`)
        await this._notifyAllSubscribers('SIGNED_OUT', null)
      }
      return { error: null }
    })
  }

  /**
   * Receive a notification every time an auth event happens.
   * @param callback A callback function to be invoked when an auth event happens.
   */
  onAuthStateChange(
    callback: (event: AuthChangeEvent, session: Session | null) => void | Promise<void>
  ): {
    data: { subscription: Subscription }
  } {
    const id: string = uuid()
    const subscription: Subscription = {
      id,
      callback,
      unsubscribe: () => {
        this._debug('#unsubscribe()', 'state change callback with id removed', id)

        this.stateChangeEmitters.delete(id)
      },
    }

    this._debug('#onAuthStateChange()', 'registered callback with id', id)

    this.stateChangeEmitters.set(id, subscription)

    this._emitInitialSession(id)

    return { data: { subscription } }
  }

  private async _emitInitialSession(id: string): Promise<void> {
    return await this._useSession(async (result) => {
      try {
        const {
          data: { session },
          error,
        } = result
        if (error) throw error

        await this.stateChangeEmitters.get(id)?.callback('INITIAL_SESSION', session)
        this._debug('INITIAL_SESSION', 'callback id', id, 'session', session)
      } catch (err) {
        await this.stateChangeEmitters.get(id)?.callback('INITIAL_SESSION', null)
        this._debug('INITIAL_SESSION', 'callback id', id, 'error', err)
        console.error(err)
      }
    })
  }

  /**
   * Sends a password reset request to an email address.
   * This method supports the PKCE flow.
   * @param email The email address of the user.
   * @param options.redirectTo The URL to send the user to after they click the password reset link.
   * @param options.captchaToken Verification token received when the user completes the captcha on the site.
   */
  async resetPasswordForEmail(
    email: string,
    options: {
      redirectTo?: string
      captchaToken?: string
    } = {}
  ): Promise<
    | {
        data: {}
        error: null
      }
    | { data: null; error: AuthError }
  > {
    let codeChallenge: string | null = null
    let codeChallengeMethod: string | null = null
    if (this.flowType === 'pkce') {
      const codeVerifier = generatePKCEVerifier()
      await setItemAsync(this.storage, `${this.storageKey}-code-verifier`, codeVerifier)
      codeChallenge = await generatePKCEChallenge(codeVerifier)
      codeChallengeMethod = codeVerifier === codeChallenge ? 'plain' : 's256'
    }
    try {
      return await _request(this.fetch, 'POST', `${this.url}/recover`, {
        body: {
          email,
          code_challenge: codeChallenge,
          code_challenge_method: codeChallengeMethod,
          gotrue_meta_security: { captcha_token: options.captchaToken },
        },
        headers: this.headers,
        redirectTo: options.redirectTo,
      })
    } catch (error) {
      if (isAuthError(error)) {
        return { data: null, error }
      }

      throw error
    }
  }

  /**
   * Generates a new JWT.
   * @param refreshToken A valid refresh token that was returned on login.
   */
  private async _refreshAccessToken(refreshToken: string): Promise<AuthResponse> {
    const debugName = `#_refreshAccessToken(${refreshToken.substring(0, 5)}...)`
    this._debug(debugName, 'begin')

    try {
      const startedAt = Date.now()

      // will attempt to refresh the token with exponential backoff
      return await retryable(
        async (attempt) => {
          await sleep(attempt * 200) // 0, 200, 400, 800, ...

          this._debug(debugName, 'refreshing attempt', attempt)

          return await _request(this.fetch, 'POST', `${this.url}/token?grant_type=refresh_token`, {
            body: { refresh_token: refreshToken },
            headers: this.headers,
            xform: _sessionResponse,
          })
        },
        (attempt, _, result) =>
          result &&
          result.error &&
          isAuthRetryableFetchError(result.error) &&
          // retryable only if the request can be sent before the backoff overflows the tick duration
          Date.now() + (attempt + 1) * 200 - startedAt < AUTO_REFRESH_TICK_DURATION
      )
    } catch (error) {
      this._debug(debugName, 'error', error)

      if (isAuthError(error)) {
        return { data: { session: null, user: null }, error }
      }
      throw error
    } finally {
      this._debug(debugName, 'end')
    }
  }

  private _isValidSession(maybeSession: unknown): maybeSession is Session {
    const isValidSession =
      typeof maybeSession === 'object' &&
      maybeSession !== null &&
      'access_token' in maybeSession &&
      'refresh_token' in maybeSession &&
      'expires_at' in maybeSession

    return isValidSession
  }

  private async _handleProviderSignIn(
    provider: Provider,
    options: {
      redirectTo?: string
      scopes?: string
      queryParams?: { [key: string]: string }
      skipBrowserRedirect?: boolean
    }
  ) {
    const url: string = await this._getUrlForProvider(provider, {
      redirectTo: options.redirectTo,
      scopes: options.scopes,
      queryParams: options.queryParams,
    })

    this._debug('#_handleProviderSignIn()', 'provider', provider, 'options', options, 'url', url)

    // try to open on the browser
    if (isBrowser() && !options.skipBrowserRedirect) {
      window.location.assign(url)
    }

    return { data: { provider, url }, error: null }
  }

  /**
   * Recovers the session from LocalStorage and refreshes
   * Note: this method is async to accommodate for AsyncStorage e.g. in React native.
   */
  private async _recoverAndRefresh() {
    const debugName = '#_recoverAndRefresh()'
    this._debug(debugName, 'begin')

    try {
      const currentSession = await getItemAsync(this.storage, this.storageKey)
      this._debug(debugName, 'session from storage', currentSession)

      if (!this._isValidSession(currentSession)) {
        this._debug(debugName, 'session is not valid')
        if (currentSession !== null) {
          await this._removeSession()
        }

        return
      }

      const timeNow = Math.round(Date.now() / 1000)
      const expiresWithMargin = (currentSession.expires_at ?? Infinity) < timeNow + EXPIRY_MARGIN

      this._debug(
        debugName,
        `session has${expiresWithMargin ? '' : ' not'} expired with margin of ${EXPIRY_MARGIN}s`
      )

      if (expiresWithMargin) {
        if (this.autoRefreshToken && currentSession.refresh_token) {
          const { error } = await this._callRefreshToken(currentSession.refresh_token)

          if (error) {
            console.error(error)

            if (!isAuthRetryableFetchError(error)) {
              this._debug(
                debugName,
                'refresh failed with a non-retryable error, removing the session',
                error
              )
              await this._removeSession()
            }
          }
        }
      } else {
        // no need to persist currentSession again, as we just loaded it from
        // local storage; persisting it again may overwrite a value saved by
        // another client with access to the same local storage
        await this._notifyAllSubscribers('SIGNED_IN', currentSession)
      }
    } catch (err) {
      this._debug(debugName, 'error', err)

      console.error(err)
      return
    } finally {
      this._debug(debugName, 'end')
    }
  }

  private async _callRefreshToken(refreshToken: string): Promise<CallRefreshTokenResult> {
    if (!refreshToken) {
      throw new AuthSessionMissingError()
    }

    // refreshing is already in progress
    if (this.refreshingDeferred) {
      return this.refreshingDeferred.promise
    }

    const debugName = `#_callRefreshToken(${refreshToken.substring(0, 5)}...)`

    this._debug(debugName, 'begin')

    try {
      this.refreshingDeferred = new Deferred<CallRefreshTokenResult>()

      const { data, error } = await this._refreshAccessToken(refreshToken)
      if (error) throw error
      if (!data.session) throw new AuthSessionMissingError()

      await this._saveSession(data.session)
      await this._notifyAllSubscribers('TOKEN_REFRESHED', data.session)

      const result = { session: data.session, error: null }

      this.refreshingDeferred.resolve(result)

      return result
    } catch (error) {
      this._debug(debugName, 'error', error)

      if (isAuthError(error)) {
        const result = { session: null, error }

        this.refreshingDeferred?.resolve(result)

        return result
      }

      this.refreshingDeferred?.reject(error)
      throw error
    } finally {
      this.refreshingDeferred = null
      this._debug(debugName, 'end')
    }
  }

  private async _notifyAllSubscribers(
    event: AuthChangeEvent,
    session: Session | null,
    broadcast = true
  ) {
    const debugName = `#_notifyAllSubscribers(${event})`
    this._debug(debugName, 'begin', session, `broadcast = ${broadcast}`)

    try {
      if (this.broadcastChannel && broadcast) {
        this.broadcastChannel.postMessage({ event, session })
      }

      const errors: any[] = []
      const promises = Array.from(this.stateChangeEmitters.values()).map(async (x) => {
        try {
          await x.callback(event, session)
        } catch (e: any) {
          errors.push(e)
        }
      })

      await Promise.all(promises)

      if (errors.length > 0) {
        for (let i = 0; i < errors.length; i += 1) {
          console.error(errors[i])
        }

        throw errors[0]
      }
    } finally {
      this._debug(debugName, 'end')
    }
  }

  /**
   * set currentSession and currentUser
   * process to _startAutoRefreshToken if possible
   */
  private async _saveSession(session: Session) {
    this._debug('#_saveSession()', session)

    if (!this.persistSession) {
      this.inMemorySession = session
    }

    if (this.persistSession && session.expires_at) {
      await this._persistSession(session)
    }
  }

  private _persistSession(currentSession: Session) {
    this._debug('#_persistSession()', currentSession)

    return setItemAsync(this.storage, this.storageKey, currentSession)
  }

  private async _removeSession() {
    this._debug('#_removeSession()')

    if (this.persistSession) {
      await removeItemAsync(this.storage, this.storageKey)
    } else {
      this.inMemorySession = null
    }
  }

  /**
   * Removes any registered visibilitychange callback.
   *
   * {@see #startAutoRefresh}
   * {@see #stopAutoRefresh}
   */
  private _removeVisibilityChangedCallback() {
    this._debug('#_removeVisibilityChangedCallback()')

    const callback = this.visibilityChangedCallback
    this.visibilityChangedCallback = null

    try {
      if (callback && isBrowser() && window?.removeEventListener) {
        window.removeEventListener('visibilitychange', callback)
      }
    } catch (e) {
      console.error('removing visibilitychange callback failed', e)
    }
  }

  /**
   * This is the private implementation of {@link #startAutoRefresh}. Use this
   * within the library.
   */
  private async _startAutoRefresh() {
    await this._stopAutoRefresh()

    this._debug('#_startAutoRefresh()')

    const ticker = setInterval(() => this._autoRefreshTokenTick(), AUTO_REFRESH_TICK_DURATION)
    this.autoRefreshTicker = ticker

    if (ticker && typeof ticker === 'object' && typeof ticker.unref === 'function') {
      // ticker is a NodeJS Timeout object that has an `unref` method
      // https://nodejs.org/api/timers.html#timeoutunref
      // When auto refresh is used in NodeJS (like for testing) the
      // `setInterval` is preventing the process from being marked as
      // finished and tests run endlessly. This can be prevented by calling
      // `unref()` on the returned object.
      ticker.unref()
      // @ts-ignore
    } else if (typeof Deno !== 'undefined' && typeof Deno.unrefTimer === 'function') {
      // similar like for NodeJS, but with the Deno API
      // https://deno.land/api@latest?unstable&s=Deno.unrefTimer
      // @ts-ignore
      Deno.unrefTimer(ticker)
    }

    // run the tick immediately
    await this._autoRefreshTokenTick()
  }

  /**
   * This is the private implementation of {@link #stopAutoRefresh}. Use this
   * within the library.
   */
  private async _stopAutoRefresh() {
    this._debug('#_stopAutoRefresh()')

    const ticker = this.autoRefreshTicker
    this.autoRefreshTicker = null

    if (ticker) {
      clearInterval(ticker)
    }
  }

  /**
   * Starts an auto-refresh process in the background. The session is checked
   * every few seconds. Close to the time of expiration a process is started to
   * refresh the session. If refreshing fails it will be retried for as long as
   * necessary.
   *
   * If you set the {@link GoTrueClientOptions#autoRefreshToken} you don't need
   * to call this function, it will be called for you.
   *
   * On browsers the refresh process works only when the tab/window is in the
   * foreground to conserve resources as well as prevent race conditions and
   * flooding auth with requests. If you call this method any managed
   * visibility change callback will be removed and you must manage visibility
   * changes on your own.
   *
   * On non-browser platforms the refresh process works *continuously* in the
   * background, which may not be desirable. You should hook into your
   * platform's foreground indication mechanism and call these methods
   * appropriately to conserve resources.
   *
   * {@see #stopAutoRefresh}
   */
  async startAutoRefresh() {
    this._removeVisibilityChangedCallback()
    await this._startAutoRefresh()
  }

  /**
   * Stops an active auto refresh process running in the background (if any).
   *
   * If you call this method any managed visibility change callback will be
   * removed and you must manage visibility changes on your own.
   *
   * See {@link #startAutoRefresh} for more details.
   */
  async stopAutoRefresh() {
    this._removeVisibilityChangedCallback()
    await this._stopAutoRefresh()
  }

  /**
   * Runs the auto refresh token tick.
   */
  private async _autoRefreshTokenTick() {
    this._debug('#_autoRefreshTokenTick()', 'begin')

    try {
      const now = Date.now()

      try {
        return await this._useSession(async (result) => {
          const {
            data: { session },
          } = result

          if (!session || !session.refresh_token || !session.expires_at) {
            this._debug('#_autoRefreshTokenTick()', 'no session')
            return
          }

          // session will expire in this many ticks (or has already expired if <= 0)
          const expiresInTicks = Math.floor(
            (session.expires_at * 1000 - now) / AUTO_REFRESH_TICK_DURATION
          )

          this._debug(
            '#_autoRefreshTokenTick()',
            `access token expires in ${expiresInTicks} ticks, a tick lasts ${AUTO_REFRESH_TICK_DURATION}ms, refresh threshold is ${AUTO_REFRESH_TICK_THRESHOLD} ticks`
          )

          if (expiresInTicks <= AUTO_REFRESH_TICK_THRESHOLD) {
            await this._callRefreshToken(session.refresh_token)
          }
        })
      } catch (e: any) {
        console.error('Auto refresh tick failed with error. This is likely a transient error.', e)
      }
    } finally {
      this._debug('#_autoRefreshTokenTick()', 'end')
    }
  }

  /**
   * Registers callbacks on the browser / platform, which in-turn run
   * algorithms when the browser window/tab are in foreground. On non-browser
   * platforms it assumes always foreground.
   */
  private async _handleVisibilityChange() {
    this._debug('#_handleVisibilityChange()')

    if (!isBrowser() || !window?.addEventListener) {
      if (this.autoRefreshToken) {
        // in non-browser environments the refresh token ticker runs always
        this.startAutoRefresh()
      }

      return false
    }

    try {
      this.visibilityChangedCallback = async () => await this._onVisibilityChanged(false)

      window?.addEventListener('visibilitychange', this.visibilityChangedCallback)

      // now immediately call the visbility changed callback to setup with the
      // current visbility state
      await this._onVisibilityChanged(true) // initial call
    } catch (error) {
      console.error('_handleVisibilityChange', error)
    }
  }

  /**
   * Callback registered with `window.addEventListener('visibilitychange')`.
   */
  private async _onVisibilityChanged(isInitial: boolean) {
    this._debug(`#_onVisibilityChanged(${isInitial})`, 'visibilityState', document.visibilityState)

    if (document.visibilityState === 'visible') {
      if (!isInitial) {
        // initial visibility change setup is handled in another flow under #initialize()
        await this.initializePromise
        await this._recoverAndRefresh()

        this._debug(
          '#_onVisibilityChanged()',
          'finished waiting for initialize, _recoverAndRefresh'
        )
      }

      if (this.autoRefreshToken) {
        // in browser environments the refresh token ticker runs only on focused tabs
        // which prevents race conditions
        this._startAutoRefresh()
      }
    } else if (document.visibilityState === 'hidden') {
      if (this.autoRefreshToken) {
        this._stopAutoRefresh()
      }
    }
  }

  /**
   * Generates the relevant login URL for a third-party provider.
   * @param options.redirectTo A URL or mobile address to send the user to after they are confirmed.
   * @param options.scopes A space-separated list of scopes granted to the OAuth application.
   * @param options.queryParams An object of key-value pairs containing query parameters granted to the OAuth application.
   */
  private async _getUrlForProvider(
    provider: Provider,
    options: {
      redirectTo?: string
      scopes?: string
      queryParams?: { [key: string]: string }
    }
  ) {
    const urlParams: string[] = [`provider=${encodeURIComponent(provider)}`]
    if (options?.redirectTo) {
      urlParams.push(`redirect_to=${encodeURIComponent(options.redirectTo)}`)
    }
    if (options?.scopes) {
      urlParams.push(`scopes=${encodeURIComponent(options.scopes)}`)
    }
    if (this.flowType === 'pkce') {
      const codeVerifier = generatePKCEVerifier()
      await setItemAsync(this.storage, `${this.storageKey}-code-verifier`, codeVerifier)
      const codeChallenge = await generatePKCEChallenge(codeVerifier)
      const codeChallengeMethod = codeVerifier === codeChallenge ? 'plain' : 's256'

      this._debug(
        'PKCE',
        'code verifier',
        `${codeVerifier.substring(0, 5)}...`,
        'code challenge',
        codeChallenge,
        'method',
        codeChallengeMethod
      )

      const flowParams = new URLSearchParams({
        code_challenge: `${encodeURIComponent(codeChallenge)}`,
        code_challenge_method: `${encodeURIComponent(codeChallengeMethod)}`,
      })
      urlParams.push(flowParams.toString())
    }
    if (options?.queryParams) {
      const query = new URLSearchParams(options.queryParams)
      urlParams.push(query.toString())
    }

    return `${this.url}/authorize?${urlParams.join('&')}`
  }

  private async _unenroll(params: MFAUnenrollParams): Promise<AuthMFAUnenrollResponse> {
    try {
      return await this._useSession(async (result) => {
        const { data: sessionData, error: sessionError } = result
        if (sessionError) {
          return { data: null, error: sessionError }
        }

        return await _request(this.fetch, 'DELETE', `${this.url}/factors/${params.factorId}`, {
          headers: this.headers,
          jwt: sessionData?.session?.access_token,
        })
      })
    } catch (error) {
      if (isAuthError(error)) {
        return { data: null, error }
      }
      throw error
    }
  }

  /**
   * {@see GoTrueMFAApi#enroll}
   */
  private async _enroll(params: MFAEnrollParams): Promise<AuthMFAEnrollResponse> {
    try {
      return await this._useSession(async (result) => {
        const { data: sessionData, error: sessionError } = result
        if (sessionError) {
          return { data: null, error: sessionError }
        }

        const { data, error } = await _request(this.fetch, 'POST', `${this.url}/factors`, {
          body: {
            friendly_name: params.friendlyName,
            factor_type: params.factorType,
            issuer: params.issuer,
          },
          headers: this.headers,
          jwt: sessionData?.session?.access_token,
        })

        if (error) {
          return { data: null, error }
        }

        if (data?.totp?.qr_code) {
          data.totp.qr_code = `data:image/svg+xml;utf-8,${data.totp.qr_code}`
        }

        return { data, error: null }
      })
    } catch (error) {
      if (isAuthError(error)) {
        return { data: null, error }
      }
      throw error
    }
  }

  /**
   * {@see GoTrueMFAApi#verify}
   */
  private async _verify(params: MFAVerifyParams): Promise<AuthMFAVerifyResponse> {
    try {
      return await this._useSession(async (result) => {
        const { data: sessionData, error: sessionError } = result
        if (sessionError) {
          return { data: null, error: sessionError }
        }

        const { data, error } = await _request(
          this.fetch,
          'POST',
          `${this.url}/factors/${params.factorId}/verify`,
          {
            body: { code: params.code, challenge_id: params.challengeId },
            headers: this.headers,
            jwt: sessionData?.session?.access_token,
          }
        )
        if (error) {
          return { data: null, error }
        }

        await this._saveSession({
          expires_at: Math.round(Date.now() / 1000) + data.expires_in,
          ...data,
        })
        await this._notifyAllSubscribers('MFA_CHALLENGE_VERIFIED', data)

        return { data, error }
      })
    } catch (error) {
      if (isAuthError(error)) {
        return { data: null, error }
      }
      throw error
    }
  }

  /**
   * {@see GoTrueMFAApi#challenge}
   */
  private async _challenge(params: MFAChallengeParams): Promise<AuthMFAChallengeResponse> {
    try {
      return await this._useSession(async (result) => {
        const { data: sessionData, error: sessionError } = result
        if (sessionError) {
          return { data: null, error: sessionError }
        }

        return await _request(
          this.fetch,
          'POST',
          `${this.url}/factors/${params.factorId}/challenge`,
          {
            headers: this.headers,
            jwt: sessionData?.session?.access_token,
          }
        )
      })
    } catch (error) {
      if (isAuthError(error)) {
        return { data: null, error }
      }
      throw error
    }
  }

  /**
   * {@see GoTrueMFAApi#challengeAndVerify}
   */
  private async _challengeAndVerify(
    params: MFAChallengeAndVerifyParams
  ): Promise<AuthMFAVerifyResponse> {
    const { data: challengeData, error: challengeError } = await this._challenge({
      factorId: params.factorId,
    })
    if (challengeError) {
      return { data: null, error: challengeError }
    }
    return await this._verify({
      factorId: params.factorId,
      challengeId: challengeData.id,
      code: params.code,
    })
  }

  /**
   * {@see GoTrueMFAApi#listFactors}
   */
  private async _listFactors(): Promise<AuthMFAListFactorsResponse> {
    const {
      data: { user },
      error: userError,
    } = await this.getUser()
    if (userError) {
      return { data: null, error: userError }
    }

    const factors = user?.factors || []
    const totp = factors.filter(
      (factor) => factor.factor_type === 'totp' && factor.status === 'verified'
    )

    return {
      data: {
        all: factors,
        totp,
      },
      error: null,
    }
  }

  /**
   * {@see GoTrueMFAApi#getAuthenticatorAssuranceLevel}
   */
  private async _getAuthenticatorAssuranceLevel(): Promise<AuthMFAGetAuthenticatorAssuranceLevelResponse> {
    return await this._useSession(async (result) => {
      const {
        data: { session },
        error: sessionError,
      } = result
      if (sessionError) {
        return { data: null, error: sessionError }
      }
      if (!session) {
        return {
          data: { currentLevel: null, nextLevel: null, currentAuthenticationMethods: [] },
          error: null,
        }
      }

      const payload = this._decodeJWT(session.access_token)

      let currentLevel: AuthenticatorAssuranceLevels | null = null

      if (payload.aal) {
        currentLevel = payload.aal
      }

      let nextLevel: AuthenticatorAssuranceLevels | null = currentLevel

      const verifiedFactors =
        session.user.factors?.filter((factor: Factor) => factor.status === 'verified') ?? []

      if (verifiedFactors.length > 0) {
        nextLevel = 'aal2'
      }

      const currentAuthenticationMethods = payload.amr || []

      return { data: { currentLevel, nextLevel, currentAuthenticationMethods }, error: null }
    })
  }
}<|MERGE_RESOLUTION|>--- conflicted
+++ resolved
@@ -952,7 +952,6 @@
     } = {}
   ): Promise<UserResponse> {
     try {
-<<<<<<< HEAD
       return await this._useSession(async (result) => {
         const { data: sessionData, error: sessionError } = result
         if (sessionError) {
@@ -961,6 +960,7 @@
         if (!sessionData.session) {
           throw new AuthSessionMissingError()
         }
+        const session: Session = sessionData.session
         let codeChallenge: string | null = null
         let codeChallengeMethod: string | null = null
         if (this.flowType === 'pkce' && attributes.email != null) {
@@ -969,26 +969,7 @@
           codeChallenge = await generatePKCEChallenge(codeVerifier)
           codeChallengeMethod = codeVerifier === codeChallenge ? 'plain' : 's256'
         }
-=======
-      const { data: sessionData, error: sessionError } = await this.getSession()
-      if (sessionError) {
-        throw sessionError
-      }
-      if (!sessionData.session) {
-        throw new AuthSessionMissingError()
-      }
-      const session: Session = sessionData.session
-      let codeChallenge: string | null = null
-      let codeChallengeMethod: string | null = null
-      if (this.flowType === 'pkce' && attributes.email) {
-        const codeVerifier = generatePKCEVerifier()
-        await setItemAsync(this.storage, `${this.storageKey}-code-verifier`, codeVerifier)
-        codeChallenge = await generatePKCEChallenge(codeVerifier)
-        codeChallengeMethod = codeVerifier === codeChallenge ? 'plain' : 's256'
-      }
->>>>>>> d2e6352e
-
-        const session: Session = sessionData.session
+
         const { data, error: userError } = await _request(this.fetch, 'PUT', `${this.url}/user`, {
           headers: this.headers,
           redirectTo: options?.emailRedirectTo,
