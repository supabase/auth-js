import GoTrueAdminApi from './GoTrueAdminApi'
import { DEFAULT_HEADERS, EXPIRY_MARGIN, GOTRUE_URL, STORAGE_KEY } from './lib/constants'
import {
  AuthError,
  AuthImplicitGrantRedirectError,
  AuthPKCEGrantCodeExchangeError,
  AuthInvalidCredentialsError,
  AuthRetryableFetchError,
  AuthSessionMissingError,
  AuthUnknownError,
  isAuthApiError,
  isAuthError,
} from './lib/errors'
import { Fetch, _request, _sessionResponse, _userResponse, _ssoResponse } from './lib/fetch'
import {
  decodeJWTPayload,
  Deferred,
  getItemAsync,
  getParameterByName,
  isBrowser,
  removeItemAsync,
  resolveFetch,
  setItemAsync,
  uuid,
  retryable,
  sleep,
  generatePKCEVerifier,
  generatePKCEChallenge,
} from './lib/helpers'
import localStorageAdapter from './lib/local-storage'
import { polyfillGlobalThis } from './lib/polyfills'

import type {
  AuthChangeEvent,
  AuthResponse,
  CallRefreshTokenResult,
  GoTrueClientOptions,
  InitializeResult,
  OAuthResponse,
  SSOResponse,
  Provider,
  Session,
  SignInWithIdTokenCredentials,
  SignInWithOAuthCredentials,
  SignInWithPasswordCredentials,
  SignInWithPasswordlessCredentials,
  SignUpWithPasswordCredentials,
  SignInWithSSO,
  Subscription,
  SupportedStorage,
  User,
  UserAttributes,
  UserResponse,
  VerifyOtpParams,
  GoTrueMFAApi,
  MFAEnrollParams,
  AuthMFAEnrollResponse,
  MFAChallengeParams,
  AuthMFAChallengeResponse,
  MFAUnenrollParams,
  AuthMFAUnenrollResponse,
  MFAVerifyParams,
  AuthMFAVerifyResponse,
  AuthMFAListFactorsResponse,
  AMREntry,
  AuthMFAGetAuthenticatorAssuranceLevelResponse,
  AuthenticatorAssuranceLevels,
  Factor,
  MFAChallengeAndVerifyParams,
  AuthFlowType,
} from './lib/types'

polyfillGlobalThis() // Make "globalThis" available

const DEFAULT_OPTIONS: Omit<Required<GoTrueClientOptions>, 'fetch' | 'storage'> = {
  url: GOTRUE_URL,
  storageKey: STORAGE_KEY,
  autoRefreshToken: true,
  persistSession: true,
  detectSessionInUrl: true,
  headers: DEFAULT_HEADERS,
  flowType: 'implicit',
}

/** Current session will be checked for refresh at this interval. */
const AUTO_REFRESH_TICK_DURATION = 10 * 1000

/**
 * A token refresh will be attempted this many ticks before the current session expires. */
const AUTO_REFRESH_TICK_THRESHOLD = 3

export default class GoTrueClient {
  /**
   * Namespace for the GoTrue admin methods.
   * These methods should only be used in a trusted server-side environment.
   */
  admin: GoTrueAdminApi
  /**
   * Namespace for the MFA methods.
   */
  mfa: GoTrueMFAApi
  /**
   * The storage key used to identify the values saved in localStorage
   */
  protected storageKey: string

  /**
   * The session object for the currently logged in user. If null, it means there isn't a logged-in user.
   * Only used if persistSession is false.
   */
  protected inMemorySession: Session | null

  protected flowType: AuthFlowType

  protected autoRefreshToken: boolean
  protected persistSession: boolean
  protected storage: SupportedStorage
  protected stateChangeEmitters: Map<string, Subscription> = new Map()
  protected autoRefreshTicker: ReturnType<typeof setInterval> | null = null
  protected visibilityChangedCallback: (() => Promise<any>) | null = null
  protected refreshingDeferred: Deferred<CallRefreshTokenResult> | null = null
  /**
   * Keeps track of the async client initialization.
   * When null or not yet resolved the auth state is `unknown`
   * Once resolved the the auth state is known and it's save to call any further client methods.
   * Keep extra care to never reject or throw uncaught errors
   */
  protected initializePromise: Promise<InitializeResult> | null = null
  protected detectSessionInUrl = true
  protected url: string
  protected headers: {
    [key: string]: string
  }
  protected fetch: Fetch

  /**
   * Used to broadcast state change events to other tabs listening.
   */
  protected broadcastChannel: BroadcastChannel | null = null

  /**
   * Create a new client for use in the browser.
   */
  constructor(options: GoTrueClientOptions) {
    const settings = { ...DEFAULT_OPTIONS, ...options }
    this.inMemorySession = null
    this.storageKey = settings.storageKey
    this.autoRefreshToken = settings.autoRefreshToken
    this.persistSession = settings.persistSession
    this.storage = settings.storage || localStorageAdapter
    this.admin = new GoTrueAdminApi({
      url: settings.url,
      headers: settings.headers,
      fetch: settings.fetch,
    })

    this.url = settings.url
    this.headers = settings.headers
    this.fetch = resolveFetch(settings.fetch)
    this.detectSessionInUrl = settings.detectSessionInUrl
    this.flowType = settings.flowType

    this.mfa = {
      verify: this._verify.bind(this),
      enroll: this._enroll.bind(this),
      unenroll: this._unenroll.bind(this),
      challenge: this._challenge.bind(this),
      listFactors: this._listFactors.bind(this),
      challengeAndVerify: this._challengeAndVerify.bind(this),
      getAuthenticatorAssuranceLevel: this._getAuthenticatorAssuranceLevel.bind(this),
    }

    if (isBrowser() && globalThis.BroadcastChannel && this.persistSession && this.storageKey) {
      try {
        this.broadcastChannel = new globalThis.BroadcastChannel(this.storageKey)
      } catch (e: any) {
        console.error(
          'Failed to create a new BroadcastChannel, multi-tab state changes will not be available',
          e
        )
      }

      this.broadcastChannel?.addEventListener('message', (event) => {
        this._notifyAllSubscribers(event.data.event, event.data.session, false) // broadcast = false so we don't get an endless loop of messages
      })
    }

    this.initialize()
  }

  /**
   * Initializes the client session either from the url or from storage.
   * This method is automatically called when instantiating the client, but should also be called
   * manually when checking for an error from an auth redirect (oauth, magiclink, password recovery, etc).
   */
  initialize(): Promise<InitializeResult> {
    if (!this.initializePromise) {
      this.initializePromise = this._initialize()
    }

    return this.initializePromise
  }

  /**
   * IMPORTANT:
   * 1. Never throw in this method, as it is called from the constructor
   * 2. Never return a session from this method as it would be cached over
   *    the whole lifetime of the client
   */
  private async _initialize(): Promise<InitializeResult> {
    if (this.initializePromise) {
      return this.initializePromise
    }

    try {
<<<<<<< HEAD
      if ((this.detectSessionInUrl && this._isImplicitGrantFlow()) || this._isPKCEFlow()) {
        const { data, error } = await this._getSessionFromUrl()
=======
      const isPKCEFlow = await this._isPKCEFlow()
      if ((this.detectSessionInUrl && this._isImplicitGrantFlow()) || isPKCEFlow) {
        const { data, error } = await this._getSessionFromUrl(isPKCEFlow)
>>>>>>> 4eddc079

        if (error) {
          // failed login attempt via url,
          // remove old session as in verifyOtp, signUp and signInWith*
          await this._removeSession()

          return { error }
        }

        const { session, redirectType } = data

        await this._saveSession(session)

        setTimeout(() => {
          if (redirectType === 'recovery') {
            this._notifyAllSubscribers('PASSWORD_RECOVERY', session)
          } else {
            this._notifyAllSubscribers('SIGNED_IN', session)
          }
        }, 0)

        return { error: null }
      }

      // no login attempt via callback url try to recover session from storage
      await this._recoverAndRefresh()
      return { error: null }
    } catch (error) {
      if (isAuthError(error)) {
        return { error }
      }

      return {
        error: new AuthUnknownError('Unexpected error during initialization', error),
      }
    } finally {
      await this._handleVisibilityChange()
    }
  }

  /**
   * Creates a new user.
   *
   * Be aware that if a user account exists in the system you may get back an
   * error message that attempts to hide this information from the user.
   *
   * @returns A logged-in session if the server has "autoconfirm" ON
   * @returns A user if the server has "autoconfirm" OFF
   */
  async signUp(credentials: SignUpWithPasswordCredentials): Promise<AuthResponse> {
    try {
      await this._removeSession()

      let res: AuthResponse
      if ('email' in credentials) {
        const { email, password, options } = credentials
        res = await _request(this.fetch, 'POST', `${this.url}/signup`, {
          headers: this.headers,
          redirectTo: options?.emailRedirectTo,
          body: {
            email,
            password,
            data: options?.data ?? {},
            gotrue_meta_security: { captcha_token: options?.captchaToken },
          },
          xform: _sessionResponse,
        })
      } else if ('phone' in credentials) {
        const { phone, password, options } = credentials
        res = await _request(this.fetch, 'POST', `${this.url}/signup`, {
          headers: this.headers,
          body: {
            phone,
            password,
            data: options?.data ?? {},
            channel: options?.channel ?? 'sms',
            gotrue_meta_security: { captcha_token: options?.captchaToken },
          },
          xform: _sessionResponse,
        })
      } else {
        throw new AuthInvalidCredentialsError(
          'You must provide either an email or phone number and a password'
        )
      }

      const { data, error } = res

      if (error || !data) {
        return { data: { user: null, session: null }, error: error }
      }

      const session: Session | null = data.session
      const user: User | null = data.user

      if (data.session) {
        await this._saveSession(data.session)
        this._notifyAllSubscribers('SIGNED_IN', session)
      }

      return { data: { user, session }, error: null }
    } catch (error) {
      if (isAuthError(error)) {
        return { data: { user: null, session: null }, error }
      }

      throw error
    }
  }

  /**
   * Log in an existing user with an email and password or phone and password.
   *
   * Be aware that you may get back an error message that will not distinguish
   * between the cases where the account does not exist or that the
   * email/phone and password combination is wrong or that the account can only
   * be accessed via social login.
   */
  async signInWithPassword(credentials: SignInWithPasswordCredentials): Promise<AuthResponse> {
    try {
      await this._removeSession()

      let res: AuthResponse
      if ('email' in credentials) {
        const { email, password, options } = credentials
        res = await _request(this.fetch, 'POST', `${this.url}/token?grant_type=password`, {
          headers: this.headers,
          body: {
            email,
            password,
            gotrue_meta_security: { captcha_token: options?.captchaToken },
          },
          xform: _sessionResponse,
        })
      } else if ('phone' in credentials) {
        const { phone, password, options } = credentials
        res = await _request(this.fetch, 'POST', `${this.url}/token?grant_type=password`, {
          headers: this.headers,
          body: {
            phone,
            password,
            gotrue_meta_security: { captcha_token: options?.captchaToken },
          },
          xform: _sessionResponse,
        })
      } else {
        throw new AuthInvalidCredentialsError(
          'You must provide either an email or phone number and a password'
        )
      }
      const { data, error } = res
      if (error || !data) return { data: { user: null, session: null }, error }
      if (data.session) {
        await this._saveSession(data.session)
        this._notifyAllSubscribers('SIGNED_IN', data.session)
      }
      return { data, error }
    } catch (error) {
      if (isAuthError(error)) {
        return { data: { user: null, session: null }, error }
      }
      throw error
    }
  }

  /**
   * Log in an existing user via a third-party provider.
   */
  async signInWithOAuth(credentials: SignInWithOAuthCredentials): Promise<OAuthResponse> {
    await this._removeSession()

    return await this._handleProviderSignIn(credentials.provider, {
      redirectTo: credentials.options?.redirectTo,
      scopes: credentials.options?.scopes,
      queryParams: credentials.options?.queryParams,
      skipBrowserRedirect: credentials.options?.skipBrowserRedirect,
    })
  }

  /**
   * Log in an existing user via a third-party provider.
   */
  async exchangeCodeForSession(authCode: string): Promise<AuthResponse> {
    const codeVerifier = await getItemAsync(this.storage, `${this.storageKey}-code-verifier`)
    const { data, error } = await _request(
      this.fetch,
      'POST',
      `${this.url}/token?grant_type=pkce`,
      {
        headers: this.headers,
        body: {
          auth_code: authCode,
          code_verifier: codeVerifier,
        },
        xform: _sessionResponse,
      }
    )
    await removeItemAsync(this.storage, `${this.storageKey}-code-verifier`)
    if (error || !data) return { data: { user: null, session: null }, error }
    if (data.session) {
      await this._saveSession(data.session)
      this._notifyAllSubscribers('SIGNED_IN', data.session)
    }
    return { data, error }
  }

  /**
   * Allows signing in with an ID token issued by certain supported providers.
   * The ID token is verified for validity and a new session is established.
   *
   * @experimental
   */
  async signInWithIdToken(credentials: SignInWithIdTokenCredentials): Promise<AuthResponse> {
    await this._removeSession()

    try {
      const { options, provider, token, nonce } = credentials

      const res = await _request(this.fetch, 'POST', `${this.url}/token?grant_type=id_token`, {
        headers: this.headers,
        body: {
          provider,
          id_token: token,
          nonce,
          gotrue_meta_security: { captcha_token: options?.captchaToken },
        },
        xform: _sessionResponse,
      })

      const { data, error } = res
      if (error || !data) return { data: { user: null, session: null }, error }
      if (data.session) {
        await this._saveSession(data.session)
        this._notifyAllSubscribers('SIGNED_IN', data.session)
      }
      return { data, error }
    } catch (error) {
      if (isAuthError(error)) {
        return { data: { user: null, session: null }, error }
      }
      throw error
    }
  }

  /**
   * Log in a user using magiclink or a one-time password (OTP).
   *
   * If the `{{ .ConfirmationURL }}` variable is specified in the email template, a magiclink will be sent.
   * If the `{{ .Token }}` variable is specified in the email template, an OTP will be sent.
   * If you're using phone sign-ins, only an OTP will be sent. You won't be able to send a magiclink for phone sign-ins.
   *
   * Be aware that you may get back an error message that will not distinguish
   * between the cases where the account does not exist or, that the account
   * can only be accessed via social login.
   *
   * Do note that you will need to configure a Whatsapp sender on Twilio
   * if you are using phone sign in with the 'whatsapp' channel. The whatsapp
   * channel is not supported on other providers
   * at this time.
   */
  async signInWithOtp(credentials: SignInWithPasswordlessCredentials): Promise<AuthResponse> {
    try {
      await this._removeSession()

      if ('email' in credentials) {
        const { email, options } = credentials
        const { error } = await _request(this.fetch, 'POST', `${this.url}/otp`, {
          headers: this.headers,
          body: {
            email,
            data: options?.data ?? {},
            create_user: options?.shouldCreateUser ?? true,
            gotrue_meta_security: { captcha_token: options?.captchaToken },
          },
          redirectTo: options?.emailRedirectTo,
        })
        return { data: { user: null, session: null }, error }
      }
      if ('phone' in credentials) {
        const { phone, options } = credentials
        const { error } = await _request(this.fetch, 'POST', `${this.url}/otp`, {
          headers: this.headers,
          body: {
            phone,
            data: options?.data ?? {},
            create_user: options?.shouldCreateUser ?? true,
            gotrue_meta_security: { captcha_token: options?.captchaToken },
            channel: options?.channel ?? 'sms',
          },
        })
        return { data: { user: null, session: null }, error }
      }
      throw new AuthInvalidCredentialsError('You must provide either an email or phone number.')
    } catch (error) {
      if (isAuthError(error)) {
        return { data: { user: null, session: null }, error }
      }

      throw error
    }
  }

  /**
   * Log in a user given a User supplied OTP received via mobile.
   */
  async verifyOtp(params: VerifyOtpParams): Promise<AuthResponse> {
    try {
      await this._removeSession()

      const { data, error } = await _request(this.fetch, 'POST', `${this.url}/verify`, {
        headers: this.headers,
        body: {
          ...params,
          gotrue_meta_security: { captcha_token: params.options?.captchaToken },
        },
        redirectTo: params.options?.redirectTo,
        xform: _sessionResponse,
      })

      if (error) {
        throw error
      }

      if (!data) {
        throw new Error('An error occurred on token verification.')
      }

      const session: Session | null = data.session
      const user: User = data.user

      if (session?.access_token) {
        await this._saveSession(session as Session)
        this._notifyAllSubscribers('SIGNED_IN', session)
      }

      return { data: { user, session }, error: null }
    } catch (error) {
      if (isAuthError(error)) {
        return { data: { user: null, session: null }, error }
      }

      throw error
    }
  }

  /**
   * Attempts a single-sign on using an enterprise Identity Provider. A
   * successful SSO attempt will redirect the current page to the identity
   * provider authorization page. The redirect URL is implementation and SSO
   * protocol specific.
   *
   * You can use it by providing a SSO domain. Typically you can extract this
   * domain by asking users for their email address. If this domain is
   * registered on the Auth instance the redirect will use that organization's
   * currently active SSO Identity Provider for the login.
   *
   * If you have built an organization-specific login page, you can use the
   * organization's SSO Identity Provider UUID directly instead.
   */
  async signInWithSSO(params: SignInWithSSO): Promise<SSOResponse> {
    try {
      await this._removeSession()

      return await _request(this.fetch, 'POST', `${this.url}/sso`, {
        body: {
          ...('providerId' in params ? { provider_id: params.providerId } : null),
          ...('domain' in params ? { domain: params.domain } : null),
          redirect_to: params.options?.redirectTo ?? undefined,
          ...(params?.options?.captchaToken
            ? { gotrue_meta_security: { captcha_token: params.options.captchaToken } }
            : null),
          skip_http_redirect: true, // fetch does not handle redirects
        },
        headers: this.headers,
        xform: _ssoResponse,
      })
    } catch (error) {
      if (isAuthError(error)) {
        return { data: null, error }
      }
      throw error
    }
  }

  /**
   * Returns the session, refreshing it if necessary.
   * The session returned can be null if the session is not detected which can happen in the event a user is not signed-in or has logged out.
   */
  async getSession(): Promise<
    | {
        data: {
          session: Session
        }
        error: null
      }
    | {
        data: {
          session: null
        }
        error: AuthError
      }
    | {
        data: {
          session: null
        }
        error: null
      }
  > {
    // make sure we've read the session from the url if there is one
    // save to just await, as long we make sure _initialize() never throws
    await this.initializePromise

    let currentSession: Session | null = null

    if (this.persistSession) {
      const maybeSession = await getItemAsync(this.storage, this.storageKey)

      if (maybeSession !== null) {
        if (this._isValidSession(maybeSession)) {
          currentSession = maybeSession
        } else {
          await this._removeSession()
        }
      }
    } else {
      currentSession = this.inMemorySession
    }

    if (!currentSession) {
      return { data: { session: null }, error: null }
    }

    const hasExpired = currentSession.expires_at
      ? currentSession.expires_at <= Date.now() / 1000
      : false
    if (!hasExpired) {
      return { data: { session: currentSession }, error: null }
    }

    const { session, error } = await this._callRefreshToken(currentSession.refresh_token)
    if (error) {
      return { data: { session: null }, error }
    }

    return { data: { session }, error: null }
  }

  /**
   * Gets the current user details if there is an existing session.
   * @param jwt Takes in an optional access token jwt. If no jwt is provided, getUser() will attempt to get the jwt from the current session.
   */
  async getUser(jwt?: string): Promise<UserResponse> {
    try {
      if (!jwt) {
        const { data, error } = await this.getSession()
        if (error) {
          throw error
        }

        // Default to Authorization header if there is no existing session
        jwt = data.session?.access_token ?? undefined
      }

      return await _request(this.fetch, 'GET', `${this.url}/user`, {
        headers: this.headers,
        jwt: jwt,
        xform: _userResponse,
      })
    } catch (error) {
      if (isAuthError(error)) {
        return { data: { user: null }, error }
      }

      throw error
    }
  }

  /**
   * Updates user data for a logged in user.
   */
  async updateUser(
    attributes: UserAttributes,
    options: {
      emailRedirectTo?: string | undefined
    } = {}
  ): Promise<UserResponse> {
    try {
      const { data: sessionData, error: sessionError } = await this.getSession()
      if (sessionError) {
        throw sessionError
      }
      if (!sessionData.session) {
        throw new AuthSessionMissingError()
      }
      const session: Session = sessionData.session
      const { data, error: userError } = await _request(this.fetch, 'PUT', `${this.url}/user`, {
        headers: this.headers,
        redirectTo: options?.emailRedirectTo,
        body: attributes,
        jwt: session.access_token,
        xform: _userResponse,
      })
      if (userError) throw userError
      session.user = data.user as User
      await this._saveSession(session)
      this._notifyAllSubscribers('USER_UPDATED', session)

      return { data: { user: session.user }, error: null }
    } catch (error) {
      if (isAuthError(error)) {
        return { data: { user: null }, error }
      }

      throw error
    }
  }

  /**
   * Decodes a JWT (without performing any validation).
   */
  private _decodeJWT(jwt: string): {
    exp?: number
    aal?: AuthenticatorAssuranceLevels | null
    amr?: AMREntry[] | null
  } {
    return decodeJWTPayload(jwt)
  }

  /**
   * Sets the session data from the current session. If the current session is expired, setSession will take care of refreshing it to obtain a new session.
   * If the refresh token or access token in the current session is invalid, an error will be thrown.
   * @param currentSession The current session that minimally contains an access token and refresh token.
   */
  async setSession(currentSession: {
    access_token: string
    refresh_token: string
  }): Promise<AuthResponse> {
    try {
      if (!currentSession.access_token || !currentSession.refresh_token) {
        throw new AuthSessionMissingError()
      }

      const timeNow = Date.now() / 1000
      let expiresAt = timeNow
      let hasExpired = true
      let session: Session | null = null
      const payload = decodeJWTPayload(currentSession.access_token)
      if (payload.exp) {
        expiresAt = payload.exp
        hasExpired = expiresAt <= timeNow
      }

      if (hasExpired) {
        const { session: refreshedSession, error } = await this._callRefreshToken(
          currentSession.refresh_token
        )
        if (error) {
          return { data: { user: null, session: null }, error: error }
        }

        if (!refreshedSession) {
          return { data: { user: null, session: null }, error: null }
        }
        session = refreshedSession
      } else {
        const { data, error } = await this.getUser(currentSession.access_token)
        if (error) {
          throw error
        }
        session = {
          access_token: currentSession.access_token,
          refresh_token: currentSession.refresh_token,
          user: data.user,
          token_type: 'bearer',
          expires_in: expiresAt - timeNow,
          expires_at: expiresAt,
        }
        await this._saveSession(session)
        this._notifyAllSubscribers('SIGNED_IN', session)
      }

      return { data: { user: session.user, session }, error: null }
    } catch (error) {
      if (isAuthError(error)) {
        return { data: { session: null, user: null }, error }
      }

      throw error
    }
  }

  /**
   * Returns a new session, regardless of expiry status.
   * Takes in an optional current session. If not passed in, then refreshSession() will attempt to retrieve it from getSession().
   * If the current session's refresh token is invalid, an error will be thrown.
   * @param currentSession The current session. If passed in, it must contain a refresh token.
   */
  async refreshSession(currentSession?: { refresh_token: string }): Promise<AuthResponse> {
    try {
      if (!currentSession) {
        const { data, error } = await this.getSession()
        if (error) {
          throw error
        }

        currentSession = data.session ?? undefined
      }

      if (!currentSession?.refresh_token) {
        throw new AuthSessionMissingError()
      }

      const { session, error } = await this._callRefreshToken(currentSession.refresh_token)
      if (error) {
        return { data: { user: null, session: null }, error: error }
      }

      if (!session) {
        return { data: { user: null, session: null }, error: null }
      }

      return { data: { user: session.user, session }, error: null }
    } catch (error) {
      if (isAuthError(error)) {
        return { data: { user: null, session: null }, error }
      }

      throw error
    }
  }

  /**
   * Gets the session data from a URL string
   */
  private async _getSessionFromUrl(isPKCEFlow: boolean): Promise<
    | {
        data: { session: Session; redirectType: string | null }
        error: null
      }
    | { data: { session: null; redirectType: null }; error: AuthError }
  > {
    try {
      if (!isBrowser()) throw new AuthImplicitGrantRedirectError('No browser detected.')
      if (this.flowType == 'implicit' && !this._isImplicitGrantFlow()) {
        throw new AuthImplicitGrantRedirectError('Not a valid implicit grant flow url.')
      } else if (this.flowType == 'pkce' && !isPKCEFlow) {
        throw new AuthPKCEGrantCodeExchangeError('Not a valid PKCE flow url.')
      }
      if (isPKCEFlow) {
        const authCode = getParameterByName('code')
        if (!authCode) throw new AuthPKCEGrantCodeExchangeError('No code detected.')
        const { data, error } = await this.exchangeCodeForSession(authCode)
        if (error) throw error
        if (!data.session) throw new AuthPKCEGrantCodeExchangeError('No session detected.')
        return { data: { session: data.session, redirectType: null }, error: null }
      }

      const error_description = getParameterByName('error_description')
      if (error_description) {
        const error_code = getParameterByName('error_code')
        if (!error_code) throw new AuthImplicitGrantRedirectError('No error_code detected.')
        const error = getParameterByName('error')
        if (!error) throw new AuthImplicitGrantRedirectError('No error detected.')

        throw new AuthImplicitGrantRedirectError(error_description, { error, code: error_code })
      }

      const provider_token = getParameterByName('provider_token')
      const provider_refresh_token = getParameterByName('provider_refresh_token')
      const access_token = getParameterByName('access_token')
      if (!access_token) throw new AuthImplicitGrantRedirectError('No access_token detected.')
      const expires_in = getParameterByName('expires_in')
      if (!expires_in) throw new AuthImplicitGrantRedirectError('No expires_in detected.')
      const refresh_token = getParameterByName('refresh_token')
      if (!refresh_token) throw new AuthImplicitGrantRedirectError('No refresh_token detected.')
      const token_type = getParameterByName('token_type')
      if (!token_type) throw new AuthImplicitGrantRedirectError('No token_type detected.')

      const timeNow = Math.round(Date.now() / 1000)
      const expires_at = timeNow + parseInt(expires_in)

      const { data, error } = await this.getUser(access_token)
      if (error) throw error
      const user: User = data.user
      const session: Session = {
        provider_token,
        provider_refresh_token,
        access_token,
        expires_in: parseInt(expires_in),
        expires_at,
        refresh_token,
        token_type,
        user,
      }
      const redirectType = getParameterByName('type')

      // Remove tokens from URL
      window.location.hash = ''

      return { data: { session, redirectType }, error: null }
    } catch (error) {
      if (isAuthError(error)) {
        return { data: { session: null, redirectType: null }, error }
      }

      throw error
    }
  }

  /**
   * Checks if the current URL contains parameters given by an implicit oauth grant flow (https://www.rfc-editor.org/rfc/rfc6749.html#section-4.2)
   */
  private _isImplicitGrantFlow(): boolean {
    return (
      isBrowser() &&
      (Boolean(getParameterByName('access_token')) ||
        Boolean(getParameterByName('error_description')))
    )
  }
  /**
   * Checks if the current URL and backing storage contain parameters given by a PKCE flow
   */
  private async _isPKCEFlow(): Promise<boolean> {
    const currentStorageContent = await getItemAsync(
      this.storage,
      `${this.storageKey}-code-verifier`
    )
    return isBrowser() && Boolean(getParameterByName('code')) && Boolean(currentStorageContent)
  }

  /**
   * Inside a browser context, `signOut()` will remove the logged in user from the browser session
   * and log them out - removing all items from localstorage and then trigger a `"SIGNED_OUT"` event.
   *
   * For server-side management, you can revoke all refresh tokens for a user by passing a user's JWT through to `auth.api.signOut(JWT: string)`.
   * There is no way to revoke a user's access token jwt until it expires. It is recommended to set a shorter expiry on the jwt for this reason.
   */
  async signOut(): Promise<{ error: AuthError | null }> {
    const { data, error: sessionError } = await this.getSession()
    if (sessionError) {
      return { error: sessionError }
    }
    const accessToken = data.session?.access_token
    if (accessToken) {
      const { error } = await this.admin.signOut(accessToken)
      if (error) {
        // ignore 404s since user might not exist anymore
        // ignore 401s since an invalid or expired JWT should sign out the current session
        if (!(isAuthApiError(error) && (error.status === 404 || error.status === 401))) {
          return { error }
        }
      }
    }
    await this._removeSession()
    this._notifyAllSubscribers('SIGNED_OUT', null)
    return { error: null }
  }

  /**
   * Receive a notification every time an auth event happens.
   * @param callback A callback function to be invoked when an auth event happens.
   */
  onAuthStateChange(callback: (event: AuthChangeEvent, session: Session | null) => void): {
    data: { subscription: Subscription }
  } {
    const id: string = uuid()
    const subscription: Subscription = {
      id,
      callback,
      unsubscribe: () => {
        this.stateChangeEmitters.delete(id)
      },
    }

    this.stateChangeEmitters.set(id, subscription)

    this.emitInitialSession(id)

    return { data: { subscription } }
  }

  private async emitInitialSession(id: string): Promise<void> {
    try {
      const {
        data: { session },
        error,
      } = await this.getSession()
      if (error) throw error

      this.stateChangeEmitters.get(id)?.callback('INITIAL_SESSION', session)
    } catch (err) {
      this.stateChangeEmitters.get(id)?.callback('INITIAL_SESSION', null)
      console.error(err)
    }
  }

  /**
   * Sends a password reset request to an email address.
   * @param email The email address of the user.
   * @param options.redirectTo The URL to send the user to after they click the password reset link.
   * @param options.captchaToken Verification token received when the user completes the captcha on the site.
   */
  async resetPasswordForEmail(
    email: string,
    options: {
      redirectTo?: string
      captchaToken?: string
    } = {}
  ): Promise<
    | {
        data: {}
        error: null
      }
    | { data: null; error: AuthError }
  > {
    try {
      return await _request(this.fetch, 'POST', `${this.url}/recover`, {
        body: { email, gotrue_meta_security: { captcha_token: options.captchaToken } },
        headers: this.headers,
        redirectTo: options.redirectTo,
      })
    } catch (error) {
      if (isAuthError(error)) {
        return { data: null, error }
      }

      throw error
    }
  }

  /**
   * Generates a new JWT.
   * @param refreshToken A valid refresh token that was returned on login.
   */
  private async _refreshAccessToken(refreshToken: string): Promise<AuthResponse> {
    try {
      const startedAt = Date.now()

      // will attempt to refresh the token with exponential backoff
      return await retryable(
        async (attempt) => {
          await sleep(attempt * 200) // 0, 200, 400, 800, ...

          return await _request(this.fetch, 'POST', `${this.url}/token?grant_type=refresh_token`, {
            body: { refresh_token: refreshToken },
            headers: this.headers,
            xform: _sessionResponse,
          })
        },
        (attempt, _, result) =>
          result &&
          result.error &&
          result.error instanceof AuthRetryableFetchError &&
          // retryable only if the request can be sent before the backoff overflows the tick duration
          Date.now() + (attempt + 1) * 200 - startedAt < AUTO_REFRESH_TICK_DURATION
      )
    } catch (error) {
      if (isAuthError(error)) {
        return { data: { session: null, user: null }, error }
      }
      throw error
    }
  }

  private _isValidSession(maybeSession: unknown): maybeSession is Session {
    const isValidSession =
      typeof maybeSession === 'object' &&
      maybeSession !== null &&
      'access_token' in maybeSession &&
      'refresh_token' in maybeSession &&
      'expires_at' in maybeSession

    return isValidSession
  }

  private async _handleProviderSignIn(
    provider: Provider,
    options: {
      redirectTo?: string
      scopes?: string
      queryParams?: { [key: string]: string }
      skipBrowserRedirect?: boolean
    }
  ) {
    const url: string = await this._getUrlForProvider(provider, {
      redirectTo: options.redirectTo,
      scopes: options.scopes,
      queryParams: options.queryParams,
    })
    // try to open on the browser
    if (isBrowser() && !options.skipBrowserRedirect) {
      window.location.assign(url)
    }

    return { data: { provider, url }, error: null }
  }

  /**
   * Recovers the session from LocalStorage and refreshes
   * Note: this method is async to accommodate for AsyncStorage e.g. in React native.
   */
  private async _recoverAndRefresh() {
    try {
      const currentSession = await getItemAsync(this.storage, this.storageKey)
      if (!this._isValidSession(currentSession)) {
        if (currentSession !== null) {
          await this._removeSession()
        }

        return
      }

      const timeNow = Math.round(Date.now() / 1000)

      if ((currentSession.expires_at ?? Infinity) < timeNow + EXPIRY_MARGIN) {
        if (this.autoRefreshToken && currentSession.refresh_token) {
          const { error } = await this._callRefreshToken(currentSession.refresh_token)

          if (error) {
            console.log(error.message)
            await this._removeSession()
          }
        } else {
          await this._removeSession()
        }
      } else {
        if (this.persistSession) {
          await this._saveSession(currentSession)
        }
        this._notifyAllSubscribers('SIGNED_IN', currentSession)
      }
    } catch (err) {
      console.error(err)
      return
    }
  }

  private async _callRefreshToken(refreshToken: string): Promise<CallRefreshTokenResult> {
    // refreshing is already in progress
    if (this.refreshingDeferred) {
      return this.refreshingDeferred.promise
    }

    try {
      this.refreshingDeferred = new Deferred<CallRefreshTokenResult>()

      if (!refreshToken) {
        throw new AuthSessionMissingError()
      }
      const { data, error } = await this._refreshAccessToken(refreshToken)
      if (error) throw error
      if (!data.session) throw new AuthSessionMissingError()

      await this._saveSession(data.session)
      this._notifyAllSubscribers('TOKEN_REFRESHED', data.session)

      const result = { session: data.session, error: null }

      this.refreshingDeferred.resolve(result)

      return result
    } catch (error) {
      if (isAuthError(error)) {
        const result = { session: null, error }

        this.refreshingDeferred?.resolve(result)

        return result
      }

      this.refreshingDeferred?.reject(error)
      throw error
    } finally {
      this.refreshingDeferred = null
    }
  }

  private _notifyAllSubscribers(event: AuthChangeEvent, session: Session | null, broadcast = true) {
    if (this.broadcastChannel && broadcast) {
      this.broadcastChannel.postMessage({ event, session })
    }

    this.stateChangeEmitters.forEach((x) => x.callback(event, session))
  }

  /**
   * set currentSession and currentUser
   * process to _startAutoRefreshToken if possible
   */
  private async _saveSession(session: Session) {
    if (!this.persistSession) {
      this.inMemorySession = session
    }

    if (this.persistSession && session.expires_at) {
      await this._persistSession(session)
    }
  }

  private _persistSession(currentSession: Session) {
    return setItemAsync(this.storage, this.storageKey, currentSession)
  }

  private async _removeSession() {
    if (this.persistSession) {
      await removeItemAsync(this.storage, this.storageKey)
    } else {
      this.inMemorySession = null
    }
  }

  /**
   * Removes any registered visibilitychange callback.
   *
   * {@see #startAutoRefresh}
   * {@see #stopAutoRefresh}
   */
  private _removeVisibilityChangedCallback() {
    const callback = this.visibilityChangedCallback
    this.visibilityChangedCallback = null

    try {
      if (callback && isBrowser() && window?.removeEventListener) {
        window.removeEventListener('visibilitychange', callback)
      }
    } catch (e) {
      console.error('removing visibilitychange callback failed', e)
    }
  }

  /**
   * This is the private implementation of {@link #startAutoRefresh}. Use this
   * within the library.
   */
  private async _startAutoRefresh() {
    await this._stopAutoRefresh()

    const ticker = setInterval(() => this._autoRefreshTokenTick(), AUTO_REFRESH_TICK_DURATION)
    this.autoRefreshTicker = ticker

    if (ticker && typeof ticker === 'object' && typeof ticker.unref === 'function') {
      // ticker is a NodeJS Timeout object that has an `unref` method
      // https://nodejs.org/api/timers.html#timeoutunref
      // When auto refresh is used in NodeJS (like for testing) the
      // `setInterval` is preventing the process from being marked as
      // finished and tests run endlessly. This can be prevented by calling
      // `unref()` on the returned object.
      ticker.unref()
    } else if (typeof Deno !== undefined && typeof Deno.unrefTimer === 'function') {
      // similar like for NodeJS, but with the Deno API
      // https://deno.land/api@latest?unstable&s=Deno.unrefTimer
      Deno.unrefTimer(ticker)
    }

    // run the tick immediately
    await this._autoRefreshTokenTick()
  }

  /**
   * This is the private implementation of {@link #stopAutoRefresh}. Use this
   * within the library.
   */
  private async _stopAutoRefresh() {
    const ticker = this.autoRefreshTicker
    this.autoRefreshTicker = null

    if (ticker) {
      clearInterval(ticker)
    }
  }

  /**
   * Starts an auto-refresh process in the background. The session is checked
   * every few seconds. Close to the time of expiration a process is started to
   * refresh the session. If refreshing fails it will be retried for as long as
   * necessary.
   *
   * If you set the {@link GoTrueClientOptions#autoRefreshToken} you don't need
   * to call this function, it will be called for you.
   *
   * On browsers the refresh process works only when the tab/window is in the
   * foreground to conserve resources as well as prevent race conditions and
   * flooding auth with requests. If you call this method any managed
   * visibility change callback will be removed and you must manage visibility
   * changes on your own.
   *
   * On non-browser platforms the refresh process works *continuously* in the
   * background, which may not be desireable. You should hook into your
   * platform's foreground indication mechanism and call these methods
   * appropriately to conserve resources.
   *
   * {@see #stopAutoRefresh}
   */
  async startAutoRefresh() {
    this._removeVisibilityChangedCallback()
    await this._startAutoRefresh()
  }

  /**
   * Stops an active auto refresh process running in the background (if any).
   *
   * If you call this method any managed visibility change callback will be
   * removed and you must manage visibility changes on your own.
   *
   * See {@link #startAutoRefresh} for more details.
   */
  async stopAutoRefresh() {
    this._removeVisibilityChangedCallback()
    await this._stopAutoRefresh()
  }

  /**
   * Runs the auto refresh token tick.
   */
  private async _autoRefreshTokenTick() {
    const now = Date.now()

    try {
      const {
        data: { session },
      } = await this.getSession()

      if (!session || !session.refresh_token || !session.expires_at) {
        return
      }

      // session will expire in this many ticks (or has already expired if <= 0)
      const expiresInTicks = Math.floor(
        (session.expires_at * 1000 - now) / AUTO_REFRESH_TICK_DURATION
      )

      if (expiresInTicks < AUTO_REFRESH_TICK_THRESHOLD) {
        await this._callRefreshToken(session.refresh_token)
      }
    } catch (e: any) {
      console.error('Auto refresh tick failed with error. This is likely a transient error.', e)
    }
  }

  /**
   * Registers callbacks on the browser / platform, which in-turn run
   * algorithms when the browser window/tab are in foreground. On non-browser
   * platforms it assumes always foreground.
   */
  private async _handleVisibilityChange() {
    if (!isBrowser() || !window?.addEventListener) {
      if (this.autoRefreshToken) {
        // in non-browser environments the refresh token ticker runs always
        this.startAutoRefresh()
      }

      return false
    }

    try {
      this.visibilityChangedCallback = async () => await this._onVisibilityChanged(false)

      window?.addEventListener('visibilitychange', this.visibilityChangedCallback)

      // now immediately call the visbility changed callback to setup with the
      // current visbility state
      await this._onVisibilityChanged(true) // initial call
    } catch (error) {
      console.error('_handleVisibilityChange', error)
    }
  }

  /**
   * Callback registered with `window.addEventListener('visibilitychange')`.
   */
  private async _onVisibilityChanged(isInitial: boolean) {
    if (document.visibilityState === 'visible') {
      if (!isInitial) {
        // initial visibility change setup is handled in another flow under #initialize()
        await this.initializePromise
        await this._recoverAndRefresh()
      }

      if (this.autoRefreshToken) {
        // in browser environments the refresh token ticker runs only on focused tabs
        // which prevents race conditions
        this._startAutoRefresh()
      }
    } else if (document.visibilityState === 'hidden') {
      if (this.autoRefreshToken) {
        this._stopAutoRefresh()
      }
    }
  }

  /**
   * Generates the relevant login URL for a third-party provider.
   * @param options.redirectTo A URL or mobile address to send the user to after they are confirmed.
   * @param options.scopes A space-separated list of scopes granted to the OAuth application.
   * @param options.queryParams An object of key-value pairs containing query parameters granted to the OAuth application.
   */
  private async _getUrlForProvider(
    provider: Provider,
    options: {
      redirectTo?: string
      scopes?: string
      queryParams?: { [key: string]: string }
    }
  ) {
    const urlParams: string[] = [`provider=${encodeURIComponent(provider)}`]
    if (options?.redirectTo) {
      urlParams.push(`redirect_to=${encodeURIComponent(options.redirectTo)}`)
    }
    if (options?.scopes) {
      urlParams.push(`scopes=${encodeURIComponent(options.scopes)}`)
    }
    if (this.flowType === 'pkce') {
      const codeVerifier = generatePKCEVerifier()
      await setItemAsync(this.storage, `${this.storageKey}-code-verifier`, codeVerifier)
      const codeChallenge = await generatePKCEChallenge(codeVerifier)
      const flowParams = new URLSearchParams({
        code_challenge: `${encodeURIComponent(codeChallenge)}`,
        code_challenge_method: `${encodeURIComponent('s256')}`,
      })
      urlParams.push(flowParams.toString())
    }
    if (options?.queryParams) {
      const query = new URLSearchParams(options.queryParams)
      urlParams.push(query.toString())
    }

    return `${this.url}/authorize?${urlParams.join('&')}`
  }

  private async _unenroll(params: MFAUnenrollParams): Promise<AuthMFAUnenrollResponse> {
    try {
      const { data: sessionData, error: sessionError } = await this.getSession()
      if (sessionError) {
        return { data: null, error: sessionError }
      }

      return await _request(this.fetch, 'DELETE', `${this.url}/factors/${params.factorId}`, {
        headers: this.headers,
        jwt: sessionData?.session?.access_token,
      })
    } catch (error) {
      if (isAuthError(error)) {
        return { data: null, error }
      }
      throw error
    }
  }

  /**
   * {@see GoTrueMFAApi#enroll}
   */
  private async _enroll(params: MFAEnrollParams): Promise<AuthMFAEnrollResponse> {
    try {
      const { data: sessionData, error: sessionError } = await this.getSession()
      if (sessionError) {
        return { data: null, error: sessionError }
      }

      const { data, error } = await _request(this.fetch, 'POST', `${this.url}/factors`, {
        body: {
          friendly_name: params.friendlyName,
          factor_type: params.factorType,
          issuer: params.issuer,
        },
        headers: this.headers,
        jwt: sessionData?.session?.access_token,
      })

      if (error) {
        return { data: null, error }
      }

      if (data?.totp?.qr_code) {
        data.totp.qr_code = `data:image/svg+xml;utf-8,${data.totp.qr_code}`
      }

      return { data, error: null }
    } catch (error) {
      if (isAuthError(error)) {
        return { data: null, error }
      }
      throw error
    }
  }

  /**
   * {@see GoTrueMFAApi#verify}
   */
  private async _verify(params: MFAVerifyParams): Promise<AuthMFAVerifyResponse> {
    try {
      const { data: sessionData, error: sessionError } = await this.getSession()
      if (sessionError) {
        return { data: null, error: sessionError }
      }

      const { data, error } = await _request(
        this.fetch,
        'POST',
        `${this.url}/factors/${params.factorId}/verify`,
        {
          body: { code: params.code, challenge_id: params.challengeId },
          headers: this.headers,
          jwt: sessionData?.session?.access_token,
        }
      )
      if (error) {
        return { data: null, error }
      }

      await this._saveSession({
        expires_at: Math.round(Date.now() / 1000) + data.expires_in,
        ...data,
      })
      this._notifyAllSubscribers('MFA_CHALLENGE_VERIFIED', data)

      return { data, error }
    } catch (error) {
      if (isAuthError(error)) {
        return { data: null, error }
      }
      throw error
    }
  }

  /**
   * {@see GoTrueMFAApi#challenge}
   */
  private async _challenge(params: MFAChallengeParams): Promise<AuthMFAChallengeResponse> {
    try {
      const { data: sessionData, error: sessionError } = await this.getSession()
      if (sessionError) {
        return { data: null, error: sessionError }
      }

      return await _request(
        this.fetch,
        'POST',
        `${this.url}/factors/${params.factorId}/challenge`,
        {
          headers: this.headers,
          jwt: sessionData?.session?.access_token,
        }
      )
    } catch (error) {
      if (isAuthError(error)) {
        return { data: null, error }
      }
      throw error
    }
  }

  /**
   * {@see GoTrueMFAApi#challengeAndVerify}
   */
  private async _challengeAndVerify(
    params: MFAChallengeAndVerifyParams
  ): Promise<AuthMFAVerifyResponse> {
    const { data: challengeData, error: challengeError } = await this._challenge({
      factorId: params.factorId,
    })
    if (challengeError) {
      return { data: null, error: challengeError }
    }
    return await this._verify({
      factorId: params.factorId,
      challengeId: challengeData.id,
      code: params.code,
    })
  }

  /**
   * {@see GoTrueMFAApi#listFactors}
   */
  private async _listFactors(): Promise<AuthMFAListFactorsResponse> {
    const {
      data: { user },
      error: userError,
    } = await this.getUser()
    if (userError) {
      return { data: null, error: userError }
    }

    const factors = user?.factors || []
    const totp = factors.filter(
      (factor) => factor.factor_type === 'totp' && factor.status === 'verified'
    )

    return {
      data: {
        all: factors,
        totp,
      },
      error: null,
    }
  }

  /**
   * {@see GoTrueMFAApi#getAuthenticatorAssuranceLevel}
   */
  private async _getAuthenticatorAssuranceLevel(): Promise<AuthMFAGetAuthenticatorAssuranceLevelResponse> {
    const {
      data: { session },
      error: sessionError,
    } = await this.getSession()
    if (sessionError) {
      return { data: null, error: sessionError }
    }
    if (!session) {
      return {
        data: { currentLevel: null, nextLevel: null, currentAuthenticationMethods: [] },
        error: null,
      }
    }

    const payload = this._decodeJWT(session.access_token)

    let currentLevel: AuthenticatorAssuranceLevels | null = null

    if (payload.aal) {
      currentLevel = payload.aal
    }

    let nextLevel: AuthenticatorAssuranceLevels | null = currentLevel

    const verifiedFactors =
      session.user.factors?.filter((factor: Factor) => factor.status === 'verified') ?? []

    if (verifiedFactors.length > 0) {
      nextLevel = 'aal2'
    }

    const currentAuthenticationMethods = payload.amr || []

    return { data: { currentLevel, nextLevel, currentAuthenticationMethods }, error: null }
  }
}<|MERGE_RESOLUTION|>--- conflicted
+++ resolved
@@ -213,14 +213,9 @@
     }
 
     try {
-<<<<<<< HEAD
-      if ((this.detectSessionInUrl && this._isImplicitGrantFlow()) || this._isPKCEFlow()) {
-        const { data, error } = await this._getSessionFromUrl()
-=======
       const isPKCEFlow = await this._isPKCEFlow()
       if ((this.detectSessionInUrl && this._isImplicitGrantFlow()) || isPKCEFlow) {
         const { data, error } = await this._getSessionFromUrl(isPKCEFlow)
->>>>>>> 4eddc079
 
         if (error) {
           // failed login attempt via url,
