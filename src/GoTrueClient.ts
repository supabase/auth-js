import GoTrueAdminApi from './GoTrueAdminApi'
import {
  AUTO_REFRESH_TICK_DURATION_MS,
  AUTO_REFRESH_TICK_THRESHOLD,
  DEFAULT_HEADERS,
  EXPIRY_MARGIN_MS,
  GOTRUE_URL,
  JWKS_TTL,
  STORAGE_KEY,
} from './lib/constants'
import {
  AuthError,
  AuthImplicitGrantRedirectError,
  AuthInvalidCredentialsError,
  AuthInvalidJwtError,
  AuthInvalidTokenResponseError,
  AuthPKCEGrantCodeExchangeError,
  AuthSessionMissingError,
  AuthUnknownError,
  isAuthApiError,
  isAuthError,
  isAuthImplicitGrantRedirectError,
  isAuthRetryableFetchError,
  isAuthSessionMissingError,
} from './lib/errors'
import {
  Fetch,
  _request,
  _sessionResponse,
  _sessionResponsePassword,
  _ssoResponse,
  _userResponse,
} from './lib/fetch'
import {
  decodeJWT,
  deepClone,
  Deferred,
  getAlgorithm,
  getCodeChallengeAndMethod,
  getItemAsync,
  isBrowser,
  parseParametersFromURL,
  removeItemAsync,
  resolveFetch,
  retryable,
  setItemAsync,
  sleep,
  supportsLocalStorage,
  userNotAvailableProxy,
  uuid,
  validateExp,
} from './lib/helpers'
import { memoryLocalStorageAdapter } from './lib/local-storage'
import { LockAcquireTimeoutError, navigatorLock } from './lib/locks'
import { polyfillGlobalThis } from './lib/polyfills'
import { version } from './lib/version'

<<<<<<< HEAD
import { bytesToBase64URL, stringToUint8Array } from './lib/base64url'
import type {
=======
import {
>>>>>>> 19f59516
  AuthChangeEvent,
  AuthenticatorAssuranceLevels,
  AuthFlowType,
  AuthMFAChallengePhoneResponse,
  AuthMFAChallengeResponse,
  AuthMFAChallengeTOTPResponse,
  AuthMFAChallengeWebauthnResponse,
  AuthMFAChallengeWebauthnServerResponse,
  AuthMFAEnrollPhoneResponse,
  AuthMFAEnrollResponse,
  AuthMFAEnrollTOTPResponse,
  AuthMFAEnrollWebauthnResponse,
  AuthMFAGetAuthenticatorAssuranceLevelResponse,
  AuthMFAListFactorsResponse,
  AuthMFAUnenrollResponse,
  AuthMFAVerifyResponse,
  AuthOtpResponse,
  AuthResponse,
  AuthResponsePassword,
  AuthTokenResponse,
  AuthTokenResponsePassword,
  CallRefreshTokenResult,
  EthereumWallet,
  EthereumWeb3Credentials,
  Factor,
  GoTrueClientOptions,
  GoTrueMFAApi,
  InitializeResult,
  JWK,
  JwtHeader,
  JwtPayload,
  LockFunc,
  MFAChallengeAndVerifyParams,
  MFAChallengeParams,
  MFAChallengePhoneParams,
  MFAChallengeTOTPParams,
  MFAChallengeWebauthnParams,
  MFAEnrollParams,
  MFAEnrollPhoneParams,
  MFAEnrollTOTPParams,
  MFAEnrollWebauthnParams,
  MFAUnenrollParams,
  MFAVerifyParams,
  MFAVerifyPhoneParams,
  MFAVerifyTOTPParams,
  MFAVerifyWebauthnParamFields,
  MFAVerifyWebauthnParams,
  OAuthResponse,
  Prettify,
  Provider,
  ResendParams,
  Session,
  SignInAnonymouslyCredentials,
  SignInWithIdTokenCredentials,
  SignInWithOAuthCredentials,
  SignInWithPasswordCredentials,
  SignInWithPasswordlessCredentials,
  SignInWithSSO,
  SignOut,
  SignUpWithPasswordCredentials,
  SolanaWallet,
  SolanaWeb3Credentials,
  SSOResponse,
  StrictOmit,
  Subscription,
  SupportedStorage,
  User,
  UserAttributes,
  UserIdentity,
  UserResponse,
  VerifyOtpParams,
  Web3Credentials,
<<<<<<< HEAD
=======
  EthereumWeb3Credentials,
  EthereumWallet,
  FactorType,
  FactorTypes,
>>>>>>> 19f59516
} from './lib/types'
import {
  createSiweMessage,
  fromHex,
  getAddress,
  Hex,
  SiweMessage,
  toHex,
} from './lib/web3/ethereum'
import {
  deserializeCredentialCreationOptions,
  deserializeCredentialRequestOptions,
  serializeCredentialCreationResponse,
  serializeCredentialRequestResponse,
  WebAuthnApi,
} from './lib/webauthn'
import {
  AuthenticationCredential,
  PublicKeyCredentialJSON,
  RegistrationCredential,
} from './lib/webauthn.dom'

polyfillGlobalThis() // Make "globalThis" available

const DEFAULT_OPTIONS: Omit<
  Required<GoTrueClientOptions>,
  'fetch' | 'storage' | 'userStorage' | 'lock'
> = {
  url: GOTRUE_URL,
  storageKey: STORAGE_KEY,
  autoRefreshToken: true,
  persistSession: true,
  detectSessionInUrl: true,
  headers: DEFAULT_HEADERS,
  flowType: 'implicit',
  debug: false,
  hasCustomAuthorizationHeader: false,
}

async function lockNoOp<R>(name: string, acquireTimeout: number, fn: () => Promise<R>): Promise<R> {
  return await fn()
}

/**
 * Caches JWKS values for all clients created in the same environment. This is
 * especially useful for shared-memory execution environments such as Vercel's
 * Fluid Compute, AWS Lambda or Supabase's Edge Functions. Regardless of how
 * many clients are created, if they share the same storage key they will use
 * the same JWKS cache, significantly speeding up getClaims() with asymmetric
 * JWTs.
 */
const GLOBAL_JWKS: { [storageKey: string]: { cachedAt: number; jwks: { keys: JWK[] } } } = {}

export default class GoTrueClient {
  private static nextInstanceID = 0

  private instanceID: number

  /**
   * Namespace for the GoTrue admin methods.
   * These methods should only be used in a trusted server-side environment.
   */
  admin: GoTrueAdminApi
  /**
   * Namespace for the MFA methods.
   */
  mfa: GoTrueMFAApi
  /**
   * The storage key used to identify the values saved in localStorage
   */
  protected storageKey: string

  protected flowType: AuthFlowType

  /**
   * The JWKS used for verifying asymmetric JWTs
   */
  protected get jwks() {
    return GLOBAL_JWKS[this.storageKey]?.jwks ?? { keys: [] }
  }

  protected set jwks(value: { keys: JWK[] }) {
    GLOBAL_JWKS[this.storageKey] = { ...GLOBAL_JWKS[this.storageKey], jwks: value }
  }

  protected get jwks_cached_at() {
    return GLOBAL_JWKS[this.storageKey]?.cachedAt ?? Number.MIN_SAFE_INTEGER
  }

  protected set jwks_cached_at(value: number) {
    GLOBAL_JWKS[this.storageKey] = { ...GLOBAL_JWKS[this.storageKey], cachedAt: value }
  }

  protected autoRefreshToken: boolean
  protected persistSession: boolean
  protected storage: SupportedStorage
  /**
   * @experimental
   */
  protected userStorage: SupportedStorage | null = null
  protected memoryStorage: { [key: string]: string } | null = null
  protected stateChangeEmitters: Map<string, Subscription> = new Map()
  protected autoRefreshTicker: ReturnType<typeof setInterval> | null = null
  protected visibilityChangedCallback: (() => Promise<any>) | null = null
  protected refreshingDeferred: Deferred<CallRefreshTokenResult> | null = null
  /**
   * Keeps track of the async client initialization.
   * When null or not yet resolved the auth state is `unknown`
   * Once resolved the auth state is known and it's safe to call any further client methods.
   * Keep extra care to never reject or throw uncaught errors
   */
  protected initializePromise: Promise<InitializeResult> | null = null
  protected detectSessionInUrl = true
  protected url: string
  protected headers: {
    [key: string]: string
  }
  protected hasCustomAuthorizationHeader = false
  protected suppressGetSessionWarning = false
  protected fetch: Fetch
  protected lock: LockFunc
  protected lockAcquired = false
  protected pendingInLock: Promise<any>[] = []

  /**
   * Used to broadcast state change events to other tabs listening.
   */
  protected broadcastChannel: BroadcastChannel | null = null

  protected logDebugMessages: boolean
  protected logger: (message: string, ...args: any[]) => void = console.log

  /**
   * Create a new client for use in the browser.
   */
  constructor(options: GoTrueClientOptions) {
    this.instanceID = GoTrueClient.nextInstanceID
    GoTrueClient.nextInstanceID += 1

    if (this.instanceID > 0 && isBrowser()) {
      console.warn(
        'Multiple GoTrueClient instances detected in the same browser context. It is not an error, but this should be avoided as it may produce undefined behavior when used concurrently under the same storage key.'
      )
    }

    const settings = { ...DEFAULT_OPTIONS, ...options }

    this.logDebugMessages = !!settings.debug
    if (typeof settings.debug === 'function') {
      this.logger = settings.debug
    }

    this.persistSession = settings.persistSession
    this.storageKey = settings.storageKey
    this.autoRefreshToken = settings.autoRefreshToken
    this.admin = new GoTrueAdminApi({
      url: settings.url,
      headers: settings.headers,
      fetch: settings.fetch,
    })

    this.url = settings.url
    this.headers = settings.headers
    this.fetch = resolveFetch(settings.fetch)
    this.lock = settings.lock || lockNoOp
    this.detectSessionInUrl = settings.detectSessionInUrl
    this.flowType = settings.flowType
    this.hasCustomAuthorizationHeader = settings.hasCustomAuthorizationHeader

    if (settings.lock) {
      this.lock = settings.lock
    } else if (isBrowser() && globalThis?.navigator?.locks) {
      this.lock = navigatorLock
    } else {
      this.lock = lockNoOp
    }

    if (!this.jwks) {
      this.jwks = { keys: [] }
      this.jwks_cached_at = Number.MIN_SAFE_INTEGER
    }

    this.mfa = {
      verify: this._verify.bind(this),
      enroll: this._enroll.bind(this),
      unenroll: this._unenroll.bind(this),
      challenge: this._challenge.bind(this),
      listFactors: this._listFactors.bind(this),
      challengeAndVerify: this._challengeAndVerify.bind(this),
      getAuthenticatorAssuranceLevel: this._getAuthenticatorAssuranceLevel.bind(this),
      webauthn: new WebAuthnApi(this),
    }

    if (this.persistSession) {
      if (settings.storage) {
        this.storage = settings.storage
      } else {
        if (supportsLocalStorage()) {
          this.storage = globalThis.localStorage
        } else {
          this.memoryStorage = {}
          this.storage = memoryLocalStorageAdapter(this.memoryStorage)
        }
      }

      if (settings.userStorage) {
        this.userStorage = settings.userStorage
      }
    } else {
      this.memoryStorage = {}
      this.storage = memoryLocalStorageAdapter(this.memoryStorage)
    }

    if (isBrowser() && globalThis.BroadcastChannel && this.persistSession && this.storageKey) {
      try {
        this.broadcastChannel = new globalThis.BroadcastChannel(this.storageKey)
      } catch (e: any) {
        console.error(
          'Failed to create a new BroadcastChannel, multi-tab state changes will not be available',
          e
        )
      }

      this.broadcastChannel?.addEventListener('message', async (event) => {
        this._debug('received broadcast notification from other tab or client', event)

        await this._notifyAllSubscribers(event.data.event, event.data.session, false) // broadcast = false so we don't get an endless loop of messages
      })
    }

    this.initialize()
  }

  private _debug(...args: any[]): GoTrueClient {
    if (this.logDebugMessages) {
      this.logger(
        `GoTrueClient@${this.instanceID} (${version}) ${new Date().toISOString()}`,
        ...args
      )
    }

    return this
  }

  /**
   * Initializes the client session either from the url or from storage.
   * This method is automatically called when instantiating the client, but should also be called
   * manually when checking for an error from an auth redirect (oauth, magiclink, password recovery, etc).
   */
  async initialize(): Promise<InitializeResult> {
    if (this.initializePromise) {
      return await this.initializePromise
    }

    this.initializePromise = (async () => {
      return await this._acquireLock(-1, async () => {
        return await this._initialize()
      })
    })()

    return await this.initializePromise
  }

  /**
   * IMPORTANT:
   * 1. Never throw in this method, as it is called from the constructor
   * 2. Never return a session from this method as it would be cached over
   *    the whole lifetime of the client
   */
  private async _initialize(): Promise<InitializeResult> {
    try {
      const params = parseParametersFromURL(window.location.href)
      let callbackUrlType = 'none'
      if (this._isImplicitGrantCallback(params)) {
        callbackUrlType = 'implicit'
      } else if (await this._isPKCECallback(params)) {
        callbackUrlType = 'pkce'
      }

      /**
       * Attempt to get the session from the URL only if these conditions are fulfilled
       *
       * Note: If the URL isn't one of the callback url types (implicit or pkce),
       * then there could be an existing session so we don't want to prematurely remove it
       */
      if (isBrowser() && this.detectSessionInUrl && callbackUrlType !== 'none') {
        const { data, error } = await this._getSessionFromURL(params, callbackUrlType)
        if (error) {
          this._debug('#_initialize()', 'error detecting session from URL', error)

          if (isAuthImplicitGrantRedirectError(error)) {
            const errorCode = error.details?.code
            if (
              errorCode === 'identity_already_exists' ||
              errorCode === 'identity_not_found' ||
              errorCode === 'single_identity_not_deletable'
            ) {
              return { error }
            }
          }

          // failed login attempt via url,
          // remove old session as in verifyOtp, signUp and signInWith*
          await this._removeSession()

          return { error }
        }

        const { session, redirectType } = data

        this._debug(
          '#_initialize()',
          'detected session in URL',
          session,
          'redirect type',
          redirectType
        )

        await this._saveSession(session)

        setTimeout(async () => {
          if (redirectType === 'recovery') {
            await this._notifyAllSubscribers('PASSWORD_RECOVERY', session)
          } else {
            await this._notifyAllSubscribers('SIGNED_IN', session)
          }
        }, 0)

        return { error: null }
      }
      // no login attempt via callback url try to recover session from storage
      await this._recoverAndRefresh()
      return { error: null }
    } catch (error) {
      if (isAuthError(error)) {
        return { error }
      }

      return {
        error: new AuthUnknownError('Unexpected error during initialization', error),
      }
    } finally {
      await this._handleVisibilityChange()
      this._debug('#_initialize()', 'end')
    }
  }

  /**
   * Creates a new anonymous user.
   *
   * @returns A session where the is_anonymous claim in the access token JWT set to true
   */
  async signInAnonymously(credentials?: SignInAnonymouslyCredentials): Promise<AuthResponse> {
    try {
      const res = await _request(this.fetch, 'POST', `${this.url}/signup`, {
        headers: this.headers,
        body: {
          data: credentials?.options?.data ?? {},
          gotrue_meta_security: { captcha_token: credentials?.options?.captchaToken },
        },
        xform: _sessionResponse,
      })
      const { data, error } = res

      if (error || !data) {
        return { data: { user: null, session: null }, error: error }
      }
      const session: Session | null = data.session
      const user: User | null = data.user

      if (data.session) {
        await this._saveSession(data.session)
        await this._notifyAllSubscribers('SIGNED_IN', session)
      }

      return { data: { user, session }, error: null }
    } catch (error) {
      if (isAuthError(error)) {
        return { data: { user: null, session: null }, error }
      }

      throw error
    }
  }

  /**
   * Creates a new user.
   *
   * Be aware that if a user account exists in the system you may get back an
   * error message that attempts to hide this information from the user.
   * This method has support for PKCE via email signups. The PKCE flow cannot be used when autoconfirm is enabled.
   *
   * @returns A logged-in session if the server has "autoconfirm" ON
   * @returns A user if the server has "autoconfirm" OFF
   */
  async signUp(credentials: SignUpWithPasswordCredentials): Promise<AuthResponse> {
    try {
      let res: AuthResponse
      if ('email' in credentials) {
        const { email, password, options } = credentials
        let codeChallenge: string | null = null
        let codeChallengeMethod: string | null = null
        if (this.flowType === 'pkce') {
          ;[codeChallenge, codeChallengeMethod] = await getCodeChallengeAndMethod(
            this.storage,
            this.storageKey
          )
        }
        res = await _request(this.fetch, 'POST', `${this.url}/signup`, {
          headers: this.headers,
          redirectTo: options?.emailRedirectTo,
          body: {
            email,
            password,
            data: options?.data ?? {},
            gotrue_meta_security: { captcha_token: options?.captchaToken },
            code_challenge: codeChallenge,
            code_challenge_method: codeChallengeMethod,
          },
          xform: _sessionResponse,
        })
      } else if ('phone' in credentials) {
        const { phone, password, options } = credentials
        res = await _request(this.fetch, 'POST', `${this.url}/signup`, {
          headers: this.headers,
          body: {
            phone,
            password,
            data: options?.data ?? {},
            channel: options?.channel ?? 'sms',
            gotrue_meta_security: { captcha_token: options?.captchaToken },
          },
          xform: _sessionResponse,
        })
      } else {
        throw new AuthInvalidCredentialsError(
          'You must provide either an email or phone number and a password'
        )
      }

      const { data, error } = res

      if (error || !data) {
        return { data: { user: null, session: null }, error: error }
      }

      const session: Session | null = data.session
      const user: User | null = data.user

      if (data.session) {
        await this._saveSession(data.session)
        await this._notifyAllSubscribers('SIGNED_IN', session)
      }

      return { data: { user, session }, error: null }
    } catch (error) {
      if (isAuthError(error)) {
        return { data: { user: null, session: null }, error }
      }

      throw error
    }
  }

  /**
   * Log in an existing user with an email and password or phone and password.
   *
   * Be aware that you may get back an error message that will not distinguish
   * between the cases where the account does not exist or that the
   * email/phone and password combination is wrong or that the account can only
   * be accessed via social login.
   */
  async signInWithPassword(
    credentials: SignInWithPasswordCredentials
  ): Promise<AuthTokenResponsePassword> {
    try {
      let res: AuthResponsePassword
      if ('email' in credentials) {
        const { email, password, options } = credentials
        res = await _request(this.fetch, 'POST', `${this.url}/token?grant_type=password`, {
          headers: this.headers,
          body: {
            email,
            password,
            gotrue_meta_security: { captcha_token: options?.captchaToken },
          },
          xform: _sessionResponsePassword,
        })
      } else if ('phone' in credentials) {
        const { phone, password, options } = credentials
        res = await _request(this.fetch, 'POST', `${this.url}/token?grant_type=password`, {
          headers: this.headers,
          body: {
            phone,
            password,
            gotrue_meta_security: { captcha_token: options?.captchaToken },
          },
          xform: _sessionResponsePassword,
        })
      } else {
        throw new AuthInvalidCredentialsError(
          'You must provide either an email or phone number and a password'
        )
      }
      const { data, error } = res

      if (error) {
        return { data: { user: null, session: null }, error }
      } else if (!data || !data.session || !data.user) {
        return { data: { user: null, session: null }, error: new AuthInvalidTokenResponseError() }
      }
      if (data.session) {
        await this._saveSession(data.session)
        await this._notifyAllSubscribers('SIGNED_IN', data.session)
      }
      return {
        data: {
          user: data.user,
          session: data.session,
          ...(data.weak_password ? { weakPassword: data.weak_password } : null),
        },
        error,
      }
    } catch (error) {
      if (isAuthError(error)) {
        return { data: { user: null, session: null }, error }
      }
      throw error
    }
  }

  /**
   * Log in an existing user via a third-party provider.
   * This method supports the PKCE flow.
   */
  async signInWithOAuth(credentials: SignInWithOAuthCredentials): Promise<OAuthResponse> {
    return await this._handleProviderSignIn(credentials.provider, {
      redirectTo: credentials.options?.redirectTo,
      scopes: credentials.options?.scopes,
      queryParams: credentials.options?.queryParams,
      skipBrowserRedirect: credentials.options?.skipBrowserRedirect,
    })
  }

  /**
   * Log in an existing user by exchanging an Auth Code issued during the PKCE flow.
   */
  async exchangeCodeForSession(authCode: string): Promise<AuthTokenResponse> {
    await this.initializePromise

    return this._acquireLock(-1, async () => {
      return this._exchangeCodeForSession(authCode)
    })
  }

  /**
   * Signs in a user by verifying a message signed by the user's private key.
   * Supports Ethereum (via Sign-In-With-Ethereum) & Solana (Sign-In-With-Solana) standards,
   * both of which derive from the EIP-4361 standard
   * With slight variation on Solana's side.
   * @reference https://eips.ethereum.org/EIPS/eip-4361
   */
  async signInWithWeb3(credentials: Web3Credentials): Promise<
    | {
        data: { session: Session; user: User }
        error: null
      }
    | { data: { session: null; user: null }; error: AuthError }
  > {
    const { chain } = credentials

    switch (chain) {
      case 'ethereum':
        return await this.signInWithEthereum(credentials)
      case 'solana':
        return await this.signInWithSolana(credentials)
      default:
        throw new Error(`@supabase/auth-js: Unsupported chain "${chain}"`)
    }
  }

  private async signInWithEthereum(
    credentials: EthereumWeb3Credentials
  ): Promise<
    | { data: { session: Session; user: User }; error: null }
    | { data: { session: null; user: null }; error: AuthError }
  > {
    // TODO: flatten type
    let message: string
    let signature: Hex

    if ('message' in credentials) {
      message = credentials.message
      signature = credentials.signature
    } else {
      const { chain, wallet, statement, options } = credentials

      let resolvedWallet: EthereumWallet

      if (!isBrowser()) {
        if (typeof wallet !== 'object' || !options?.url) {
          throw new Error(
            '@supabase/auth-js: Both wallet and url must be specified in non-browser environments.'
          )
        }

        resolvedWallet = wallet
      } else if (typeof wallet === 'object') {
        resolvedWallet = wallet
      } else {
        const windowAny = window as any

        if (
          'ethereum' in windowAny &&
          typeof windowAny.ethereum === 'object' &&
          'request' in windowAny.ethereum &&
          typeof windowAny.ethereum.request === 'function'
        ) {
          resolvedWallet = windowAny.ethereum
        } else {
          throw new Error(
            `@supabase/auth-js: No compatible Ethereum wallet interface on the window object (window.ethereum) detected. Make sure the user already has a wallet installed and connected for this app. Prefer passing the wallet interface object directly to signInWithWeb3({ chain: 'ethereum', wallet: resolvedUserWallet }) instead.`
          )
        }
      }

      const url = new URL(options?.url ?? window.location.href)

      const accounts = await resolvedWallet
        .request({
          method: 'eth_requestAccounts',
        })
        .then((accs) => accs as string[])
        .catch(() => {
          throw new Error(
            `@supabase/auth-js: Wallet method eth_requestAccounts is missing or invalid`
          )
        })

      if (!accounts || accounts.length === 0) {
        throw new Error(
          `@supabase/auth-js: No accounts available. Please ensure the wallet is connected.`
        )
      }

      const address = getAddress(accounts[0])

      let chainId = options?.signInWithEthereum?.chainId
      if (!chainId) {
        const chainIdHex = await resolvedWallet.request({
          method: 'eth_chainId',
        })
        chainId = fromHex(chainIdHex as Hex)
      }

      const siweMessage: SiweMessage = {
        domain: url.host,
        address: address,
        statement: statement,
        uri: url.href,
        version: '1',
        chainId: chainId,
        nonce: options?.signInWithEthereum?.nonce,
        issuedAt: options?.signInWithEthereum?.issuedAt ?? new Date(),
        expirationTime: options?.signInWithEthereum?.expirationTime,
        notBefore: options?.signInWithEthereum?.notBefore,
        requestId: options?.signInWithEthereum?.requestId,
        resources: options?.signInWithEthereum?.resources,
      }

      message = createSiweMessage(siweMessage)

      // Sign message
      signature = (await resolvedWallet.request({
        method: 'personal_sign',
        params: [toHex(message), address],
      })) as Hex
    }

    try {
      const { data, error } = await _request(
        this.fetch,
        'POST',
        `${this.url}/token?grant_type=web3`,
        {
          headers: this.headers,
          body: {
            chain: 'ethereum',
            message,
            signature,
            ...(credentials.options?.captchaToken
              ? { gotrue_meta_security: { captcha_token: credentials.options?.captchaToken } }
              : null),
          },
          xform: _sessionResponse,
        }
      )
      if (error) {
        throw error
      }
      if (!data || !data.session || !data.user) {
        return {
          data: { user: null, session: null },
          error: new AuthInvalidTokenResponseError(),
        }
      }
      if (data.session) {
        await this._saveSession(data.session)
        await this._notifyAllSubscribers('SIGNED_IN', data.session)
      }
      return { data: { ...data }, error }
    } catch (error) {
      if (isAuthError(error)) {
        return { data: { user: null, session: null }, error }
      }

      throw error
    }
  }

  private async signInWithSolana(credentials: SolanaWeb3Credentials) {
    let message: string
    let signature: Uint8Array

    if ('message' in credentials) {
      message = credentials.message
      signature = credentials.signature
    } else {
      const { chain, wallet, statement, options } = credentials

      let resolvedWallet: SolanaWallet

      if (!isBrowser()) {
        if (typeof wallet !== 'object' || !options?.url) {
          throw new Error(
            '@supabase/auth-js: Both wallet and url must be specified in non-browser environments.'
          )
        }

        resolvedWallet = wallet
      } else if (typeof wallet === 'object') {
        resolvedWallet = wallet
      } else {
        const windowAny = window as any

        if (
          'solana' in windowAny &&
          typeof windowAny.solana === 'object' &&
          (('signIn' in windowAny.solana && typeof windowAny.solana.signIn === 'function') ||
            ('signMessage' in windowAny.solana &&
              typeof windowAny.solana.signMessage === 'function'))
        ) {
          resolvedWallet = windowAny.solana
        } else {
          throw new Error(
            `@supabase/auth-js: No compatible Solana wallet interface on the window object (window.solana) detected. Make sure the user already has a wallet installed and connected for this app. Prefer passing the wallet interface object directly to signInWithWeb3({ chain: 'solana', wallet: resolvedUserWallet }) instead.`
          )
        }
      }

      const url = new URL(options?.url ?? window.location.href)

      if ('signIn' in resolvedWallet && resolvedWallet.signIn) {
        const output = await resolvedWallet.signIn({
          issuedAt: new Date().toISOString(),

          ...options?.signInWithSolana,

          // non-overridable properties
          version: '1',
          domain: url.host,
          uri: url.href,

          ...(statement ? { statement } : null),
        })

        let outputToProcess: any

        if (Array.isArray(output) && output[0] && typeof output[0] === 'object') {
          outputToProcess = output[0]
        } else if (
          output &&
          typeof output === 'object' &&
          'signedMessage' in output &&
          'signature' in output
        ) {
          outputToProcess = output
        } else {
          throw new Error('@supabase/auth-js: Wallet method signIn() returned unrecognized value')
        }

        if (
          'signedMessage' in outputToProcess &&
          'signature' in outputToProcess &&
          (typeof outputToProcess.signedMessage === 'string' ||
            outputToProcess.signedMessage instanceof Uint8Array) &&
          outputToProcess.signature instanceof Uint8Array
        ) {
          message =
            typeof outputToProcess.signedMessage === 'string'
              ? outputToProcess.signedMessage
              : new TextDecoder().decode(outputToProcess.signedMessage)
          signature = outputToProcess.signature
        } else {
          throw new Error(
            '@supabase/auth-js: Wallet method signIn() API returned object without signedMessage and signature fields'
          )
        }
      } else {
        if (
          !('signMessage' in resolvedWallet) ||
          typeof resolvedWallet.signMessage !== 'function' ||
          !('publicKey' in resolvedWallet) ||
          typeof resolvedWallet !== 'object' ||
          !resolvedWallet.publicKey ||
          !('toBase58' in resolvedWallet.publicKey) ||
          typeof resolvedWallet.publicKey.toBase58 !== 'function'
        ) {
          throw new Error(
            '@supabase/auth-js: Wallet does not have a compatible signMessage() and publicKey.toBase58() API'
          )
        }

        message = [
          `${url.host} wants you to sign in with your Solana account:`,
          resolvedWallet.publicKey.toBase58(),
          ...(statement ? ['', statement, ''] : ['']),
          'Version: 1',
          `URI: ${url.href}`,
          `Issued At: ${options?.signInWithSolana?.issuedAt ?? new Date().toISOString()}`,
          ...(options?.signInWithSolana?.notBefore
            ? [`Not Before: ${options.signInWithSolana.notBefore}`]
            : []),
          ...(options?.signInWithSolana?.expirationTime
            ? [`Expiration Time: ${options.signInWithSolana.expirationTime}`]
            : []),
          ...(options?.signInWithSolana?.chainId
            ? [`Chain ID: ${options.signInWithSolana.chainId}`]
            : []),
          ...(options?.signInWithSolana?.nonce ? [`Nonce: ${options.signInWithSolana.nonce}`] : []),
          ...(options?.signInWithSolana?.requestId
            ? [`Request ID: ${options.signInWithSolana.requestId}`]
            : []),
          ...(options?.signInWithSolana?.resources?.length
            ? [
                'Resources',
                ...options.signInWithSolana.resources.map((resource) => `- ${resource}`),
              ]
            : []),
        ].join('\n')

        const maybeSignature = await resolvedWallet.signMessage(
          new TextEncoder().encode(message),
          'utf8'
        )

        if (!maybeSignature || !(maybeSignature instanceof Uint8Array)) {
          throw new Error(
            '@supabase/auth-js: Wallet signMessage() API returned an recognized value'
          )
        }

        signature = maybeSignature
      }
    }

    try {
      const { data, error } = await _request(
        this.fetch,
        'POST',
        `${this.url}/token?grant_type=web3`,
        {
          headers: this.headers,
          body: {
            chain: 'solana',
            message,
            signature: bytesToBase64URL(signature),

            ...(credentials.options?.captchaToken
              ? { gotrue_meta_security: { captcha_token: credentials.options?.captchaToken } }
              : null),
          },
          xform: _sessionResponse,
        }
      )
      if (error) {
        throw error
      }
      if (!data || !data.session || !data.user) {
        return {
          data: { user: null, session: null },
          error: new AuthInvalidTokenResponseError(),
        }
      }
      if (data.session) {
        await this._saveSession(data.session)
        await this._notifyAllSubscribers('SIGNED_IN', data.session)
      }
      return { data: { ...data }, error }
    } catch (error) {
      if (isAuthError(error)) {
        return { data: { user: null, session: null }, error }
      }

      throw error
    }
  }

  private async _exchangeCodeForSession(authCode: string): Promise<
    | {
        data: { session: Session; user: User; redirectType: string | null }
        error: null
      }
    | { data: { session: null; user: null; redirectType: null }; error: AuthError }
  > {
    const storageItem = await getItemAsync(this.storage, `${this.storageKey}-code-verifier`)
    const [codeVerifier, redirectType] = ((storageItem ?? '') as string).split('/')

    try {
      const { data, error } = await _request(
        this.fetch,
        'POST',
        `${this.url}/token?grant_type=pkce`,
        {
          headers: this.headers,
          body: {
            auth_code: authCode,
            code_verifier: codeVerifier,
          },
          xform: _sessionResponse,
        }
      )
      await removeItemAsync(this.storage, `${this.storageKey}-code-verifier`)
      if (error) {
        throw error
      }
      if (!data || !data.session || !data.user) {
        return {
          data: { user: null, session: null, redirectType: null },
          error: new AuthInvalidTokenResponseError(),
        }
      }
      if (data.session) {
        await this._saveSession(data.session)
        await this._notifyAllSubscribers('SIGNED_IN', data.session)
      }
      return { data: { ...data, redirectType: redirectType ?? null }, error }
    } catch (error) {
      if (isAuthError(error)) {
        return { data: { user: null, session: null, redirectType: null }, error }
      }

      throw error
    }
  }

  /**
   * Allows signing in with an OIDC ID token. The authentication provider used
   * should be enabled and configured.
   */
  async signInWithIdToken(credentials: SignInWithIdTokenCredentials): Promise<AuthTokenResponse> {
    try {
      const { options, provider, token, access_token, nonce } = credentials

      const res = await _request(this.fetch, 'POST', `${this.url}/token?grant_type=id_token`, {
        headers: this.headers,
        body: {
          provider,
          id_token: token,
          access_token,
          nonce,
          gotrue_meta_security: { captcha_token: options?.captchaToken },
        },
        xform: _sessionResponse,
      })

      const { data, error } = res
      if (error) {
        return { data: { user: null, session: null }, error }
      } else if (!data || !data.session || !data.user) {
        return {
          data: { user: null, session: null },
          error: new AuthInvalidTokenResponseError(),
        }
      }
      if (data.session) {
        await this._saveSession(data.session)
        await this._notifyAllSubscribers('SIGNED_IN', data.session)
      }
      return { data, error }
    } catch (error) {
      if (isAuthError(error)) {
        return { data: { user: null, session: null }, error }
      }
      throw error
    }
  }

  /**
   * Log in a user using magiclink or a one-time password (OTP).
   *
   * If the `{{ .ConfirmationURL }}` variable is specified in the email template, a magiclink will be sent.
   * If the `{{ .Token }}` variable is specified in the email template, an OTP will be sent.
   * If you're using phone sign-ins, only an OTP will be sent. You won't be able to send a magiclink for phone sign-ins.
   *
   * Be aware that you may get back an error message that will not distinguish
   * between the cases where the account does not exist or, that the account
   * can only be accessed via social login.
   *
   * Do note that you will need to configure a Whatsapp sender on Twilio
   * if you are using phone sign in with the 'whatsapp' channel. The whatsapp
   * channel is not supported on other providers
   * at this time.
   * This method supports PKCE when an email is passed.
   */
  async signInWithOtp(credentials: SignInWithPasswordlessCredentials): Promise<AuthOtpResponse> {
    try {
      if ('email' in credentials) {
        const { email, options } = credentials
        let codeChallenge: string | null = null
        let codeChallengeMethod: string | null = null
        if (this.flowType === 'pkce') {
          ;[codeChallenge, codeChallengeMethod] = await getCodeChallengeAndMethod(
            this.storage,
            this.storageKey
          )
        }
        const { error } = await _request(this.fetch, 'POST', `${this.url}/otp`, {
          headers: this.headers,
          body: {
            email,
            data: options?.data ?? {},
            create_user: options?.shouldCreateUser ?? true,
            gotrue_meta_security: { captcha_token: options?.captchaToken },
            code_challenge: codeChallenge,
            code_challenge_method: codeChallengeMethod,
          },
          redirectTo: options?.emailRedirectTo,
        })
        return { data: { user: null, session: null }, error }
      }
      if ('phone' in credentials) {
        const { phone, options } = credentials
        const { data, error } = await _request(this.fetch, 'POST', `${this.url}/otp`, {
          headers: this.headers,
          body: {
            phone,
            data: options?.data ?? {},
            create_user: options?.shouldCreateUser ?? true,
            gotrue_meta_security: { captcha_token: options?.captchaToken },
            channel: options?.channel ?? 'sms',
          },
        })
        return { data: { user: null, session: null, messageId: data?.message_id }, error }
      }
      throw new AuthInvalidCredentialsError('You must provide either an email or phone number.')
    } catch (error) {
      if (isAuthError(error)) {
        return { data: { user: null, session: null }, error }
      }

      throw error
    }
  }

  /**
   * Log in a user given a User supplied OTP or TokenHash received through mobile or email.
   */
  async verifyOtp(params: VerifyOtpParams): Promise<AuthResponse> {
    try {
      let redirectTo: string | undefined = undefined
      let captchaToken: string | undefined = undefined
      if ('options' in params) {
        redirectTo = params.options?.redirectTo
        captchaToken = params.options?.captchaToken
      }
      const { data, error } = await _request(this.fetch, 'POST', `${this.url}/verify`, {
        headers: this.headers,
        body: {
          ...params,
          gotrue_meta_security: { captcha_token: captchaToken },
        },
        redirectTo,
        xform: _sessionResponse,
      })

      if (error) {
        throw error
      }

      if (!data) {
        throw new Error('An error occurred on token verification.')
      }

      const session: Session | null = data.session
      const user: User = data.user

      if (session?.access_token) {
        await this._saveSession(session as Session)
        await this._notifyAllSubscribers(
          params.type == 'recovery' ? 'PASSWORD_RECOVERY' : 'SIGNED_IN',
          session
        )
      }

      return { data: { user, session }, error: null }
    } catch (error) {
      if (isAuthError(error)) {
        return { data: { user: null, session: null }, error }
      }

      throw error
    }
  }

  /**
   * Attempts a single-sign on using an enterprise Identity Provider. A
   * successful SSO attempt will redirect the current page to the identity
   * provider authorization page. The redirect URL is implementation and SSO
   * protocol specific.
   *
   * You can use it by providing a SSO domain. Typically you can extract this
   * domain by asking users for their email address. If this domain is
   * registered on the Auth instance the redirect will use that organization's
   * currently active SSO Identity Provider for the login.
   *
   * If you have built an organization-specific login page, you can use the
   * organization's SSO Identity Provider UUID directly instead.
   */
  async signInWithSSO(params: SignInWithSSO): Promise<SSOResponse> {
    try {
      let codeChallenge: string | null = null
      let codeChallengeMethod: string | null = null
      if (this.flowType === 'pkce') {
        ;[codeChallenge, codeChallengeMethod] = await getCodeChallengeAndMethod(
          this.storage,
          this.storageKey
        )
      }

      return await _request(this.fetch, 'POST', `${this.url}/sso`, {
        body: {
          ...('providerId' in params ? { provider_id: params.providerId } : null),
          ...('domain' in params ? { domain: params.domain } : null),
          redirect_to: params.options?.redirectTo ?? undefined,
          ...(params?.options?.captchaToken
            ? { gotrue_meta_security: { captcha_token: params.options.captchaToken } }
            : null),
          skip_http_redirect: true, // fetch does not handle redirects
          code_challenge: codeChallenge,
          code_challenge_method: codeChallengeMethod,
        },
        headers: this.headers,
        xform: _ssoResponse,
      })
    } catch (error) {
      if (isAuthError(error)) {
        return { data: null, error }
      }
      throw error
    }
  }

  /**
   * Sends a reauthentication OTP to the user's email or phone number.
   * Requires the user to be signed-in.
   */
  async reauthenticate(): Promise<AuthResponse> {
    await this.initializePromise

    return await this._acquireLock(-1, async () => {
      return await this._reauthenticate()
    })
  }

  private async _reauthenticate(): Promise<AuthResponse> {
    try {
      return await this._useSession(async (result) => {
        const {
          data: { session },
          error: sessionError,
        } = result
        if (sessionError) throw sessionError
        if (!session) throw new AuthSessionMissingError()

        const { error } = await _request(this.fetch, 'GET', `${this.url}/reauthenticate`, {
          headers: this.headers,
          jwt: session.access_token,
        })
        return { data: { user: null, session: null }, error }
      })
    } catch (error) {
      if (isAuthError(error)) {
        return { data: { user: null, session: null }, error }
      }
      throw error
    }
  }

  /**
   * Resends an existing signup confirmation email, email change email, SMS OTP or phone change OTP.
   */
  async resend(credentials: ResendParams): Promise<AuthOtpResponse> {
    try {
      const endpoint = `${this.url}/resend`
      if ('email' in credentials) {
        const { email, type, options } = credentials
        const { error } = await _request(this.fetch, 'POST', endpoint, {
          headers: this.headers,
          body: {
            email,
            type,
            gotrue_meta_security: { captcha_token: options?.captchaToken },
          },
          redirectTo: options?.emailRedirectTo,
        })
        return { data: { user: null, session: null }, error }
      } else if ('phone' in credentials) {
        const { phone, type, options } = credentials
        const { data, error } = await _request(this.fetch, 'POST', endpoint, {
          headers: this.headers,
          body: {
            phone,
            type,
            gotrue_meta_security: { captcha_token: options?.captchaToken },
          },
        })
        return { data: { user: null, session: null, messageId: data?.message_id }, error }
      }
      throw new AuthInvalidCredentialsError(
        'You must provide either an email or phone number and a type'
      )
    } catch (error) {
      if (isAuthError(error)) {
        return { data: { user: null, session: null }, error }
      }
      throw error
    }
  }

  /**
   * Returns the session, refreshing it if necessary.
   *
   * The session returned can be null if the session is not detected which can happen in the event a user is not signed-in or has logged out.
   *
   * **IMPORTANT:** This method loads values directly from the storage attached
   * to the client. If that storage is based on request cookies for example,
   * the values in it may not be authentic and therefore it's strongly advised
   * against using this method and its results in such circumstances. A warning
   * will be emitted if this is detected. Use {@link #getUser()} instead.
   */
  async getSession() {
    await this.initializePromise

    const result = await this._acquireLock(-1, async () => {
      return this._useSession(async (result) => {
        return result
      })
    })

    return result
  }

  /**
   * Acquires a global lock based on the storage key.
   */
  private async _acquireLock<R>(acquireTimeout: number, fn: () => Promise<R>): Promise<R> {
    this._debug('#_acquireLock', 'begin', acquireTimeout)

    try {
      if (this.lockAcquired) {
        const last = this.pendingInLock.length
          ? this.pendingInLock[this.pendingInLock.length - 1]
          : Promise.resolve()

        const result = (async () => {
          await last
          return await fn()
        })()

        this.pendingInLock.push(
          (async () => {
            try {
              await result
            } catch (e: any) {
              // we just care if it finished
            }
          })()
        )

        return result
      }

      return await this.lock(`lock:${this.storageKey}`, acquireTimeout, async () => {
        this._debug('#_acquireLock', 'lock acquired for storage key', this.storageKey)

        try {
          this.lockAcquired = true

          const result = fn()

          this.pendingInLock.push(
            (async () => {
              try {
                await result
              } catch (e: any) {
                // we just care if it finished
              }
            })()
          )

          await result

          // keep draining the queue until there's nothing to wait on
          while (this.pendingInLock.length) {
            const waitOn = [...this.pendingInLock]

            await Promise.all(waitOn)

            this.pendingInLock.splice(0, waitOn.length)
          }

          return await result
        } finally {
          this._debug('#_acquireLock', 'lock released for storage key', this.storageKey)

          this.lockAcquired = false
        }
      })
    } finally {
      this._debug('#_acquireLock', 'end')
    }
  }

  /**
   * Use instead of {@link #getSession} inside the library. It is
   * semantically usually what you want, as getting a session involves some
   * processing afterwards that requires only one client operating on the
   * session at once across multiple tabs or processes.
   */
  private async _useSession<R>(
    fn: (
      result:
        | {
            data: {
              session: Session
            }
            error: null
          }
        | {
            data: {
              session: null
            }
            error: AuthError
          }
        | {
            data: {
              session: null
            }
            error: null
          }
    ) => Promise<R>
  ): Promise<R> {
    this._debug('#_useSession', 'begin')

    try {
      // the use of __loadSession here is the only correct use of the function!
      const result = await this.__loadSession()

      return await fn(result)
    } finally {
      this._debug('#_useSession', 'end')
    }
  }

  /**
   * NEVER USE DIRECTLY!
   *
   * Always use {@link #_useSession}.
   */
  private async __loadSession(): Promise<
    | {
        data: {
          session: Session
        }
        error: null
      }
    | {
        data: {
          session: null
        }
        error: AuthError
      }
    | {
        data: {
          session: null
        }
        error: null
      }
  > {
    this._debug('#__loadSession()', 'begin')

    if (!this.lockAcquired) {
      this._debug('#__loadSession()', 'used outside of an acquired lock!', new Error().stack)
    }

    try {
      let currentSession: Session | null = null

      const maybeSession = await getItemAsync(this.storage, this.storageKey)

      this._debug('#getSession()', 'session from storage', maybeSession)

      if (maybeSession !== null) {
        if (this._isValidSession(maybeSession)) {
          currentSession = maybeSession
        } else {
          this._debug('#getSession()', 'session from storage is not valid')
          await this._removeSession()
        }
      }

      if (!currentSession) {
        return { data: { session: null }, error: null }
      }

      // A session is considered expired before the access token _actually_
      // expires. When the autoRefreshToken option is off (or when the tab is
      // in the background), very eager users of getSession() -- like
      // realtime-js -- might send a valid JWT which will expire by the time it
      // reaches the server.
      const hasExpired = currentSession.expires_at
        ? currentSession.expires_at * 1000 - Date.now() < EXPIRY_MARGIN_MS
        : false

      this._debug(
        '#__loadSession()',
        `session has${hasExpired ? '' : ' not'} expired`,
        'expires_at',
        currentSession.expires_at
      )

      if (!hasExpired) {
        if (this.userStorage) {
          const maybeUser: { user?: User | null } | null = (await getItemAsync(
            this.userStorage,
            this.storageKey + '-user'
          )) as any

          if (maybeUser?.user) {
            currentSession.user = maybeUser.user
          } else {
            currentSession.user = userNotAvailableProxy()
          }
        }

        if (this.storage.isServer && currentSession.user) {
          let suppressWarning = this.suppressGetSessionWarning
          const proxySession: Session = new Proxy(currentSession, {
            get: (target: any, prop: string, receiver: any) => {
              if (!suppressWarning && prop === 'user') {
                // only show warning when the user object is being accessed from the server
                console.warn(
                  'Using the user object as returned from supabase.auth.getSession() or from some supabase.auth.onAuthStateChange() events could be insecure! This value comes directly from the storage medium (usually cookies on the server) and may not be authentic. Use supabase.auth.getUser() instead which authenticates the data by contacting the Supabase Auth server.'
                )
                suppressWarning = true // keeps this proxy instance from logging additional warnings
                this.suppressGetSessionWarning = true // keeps this client's future proxy instances from warning
              }
              return Reflect.get(target, prop, receiver)
            },
          })
          currentSession = proxySession
        }

        return { data: { session: currentSession }, error: null }
      }

      const { data: session, error } = await this._callRefreshToken(currentSession.refresh_token)
      if (error) {
        return { data: { session: null }, error }
      }

      return { data: { session }, error: null }
    } finally {
      this._debug('#__loadSession()', 'end')
    }
  }

  /**
   * Gets the current user details if there is an existing session. This method
   * performs a network request to the Supabase Auth server, so the returned
   * value is authentic and can be used to base authorization rules on.
   *
   * @param jwt Takes in an optional access token JWT. If no JWT is provided, the JWT from the current session is used.
   */
  async getUser(jwt?: string): Promise<UserResponse> {
    if (jwt) {
      return await this._getUser(jwt)
    }

    await this.initializePromise

    const result = await this._acquireLock(-1, async () => {
      return await this._getUser()
    })

    return result
  }

  private async _getUser(jwt?: string): Promise<UserResponse> {
    try {
      if (jwt) {
        return await _request(this.fetch, 'GET', `${this.url}/user`, {
          headers: this.headers,
          jwt: jwt,
          xform: _userResponse,
        })
      }

      return await this._useSession(async (result) => {
        const { data, error } = result
        if (error) {
          throw error
        }

        // returns an error if there is no access_token or custom authorization header
        if (!data.session?.access_token && !this.hasCustomAuthorizationHeader) {
          return { data: { user: null }, error: new AuthSessionMissingError() }
        }

        return await _request(this.fetch, 'GET', `${this.url}/user`, {
          headers: this.headers,
          jwt: data.session?.access_token ?? undefined,
          xform: _userResponse,
        })
      })
    } catch (error) {
      if (isAuthError(error)) {
        if (isAuthSessionMissingError(error)) {
          // JWT contains a `session_id` which does not correspond to an active
          // session in the database, indicating the user is signed out.

          await this._removeSession()
          await removeItemAsync(this.storage, `${this.storageKey}-code-verifier`)
        }

        return { data: { user: null }, error }
      }

      throw error
    }
  }

  /**
   * Updates user data for a logged in user.
   */
  async updateUser(
    attributes: UserAttributes,
    options: {
      emailRedirectTo?: string | undefined
    } = {}
  ): Promise<UserResponse> {
    await this.initializePromise

    return await this._acquireLock(-1, async () => {
      return await this._updateUser(attributes, options)
    })
  }

  protected async _updateUser(
    attributes: UserAttributes,
    options: {
      emailRedirectTo?: string | undefined
    } = {}
  ): Promise<UserResponse> {
    try {
      return await this._useSession(async (result) => {
        const { data: sessionData, error: sessionError } = result
        if (sessionError) {
          throw sessionError
        }
        if (!sessionData.session) {
          throw new AuthSessionMissingError()
        }
        const session: Session = sessionData.session
        let codeChallenge: string | null = null
        let codeChallengeMethod: string | null = null
        if (this.flowType === 'pkce' && attributes.email != null) {
          ;[codeChallenge, codeChallengeMethod] = await getCodeChallengeAndMethod(
            this.storage,
            this.storageKey
          )
        }

        const { data, error: userError } = await _request(this.fetch, 'PUT', `${this.url}/user`, {
          headers: this.headers,
          redirectTo: options?.emailRedirectTo,
          body: {
            ...attributes,
            code_challenge: codeChallenge,
            code_challenge_method: codeChallengeMethod,
          },
          jwt: session.access_token,
          xform: _userResponse,
        })
        if (userError) throw userError
        session.user = data.user as User
        await this._saveSession(session)
        await this._notifyAllSubscribers('USER_UPDATED', session)
        return { data: { user: session.user }, error: null }
      })
    } catch (error) {
      if (isAuthError(error)) {
        return { data: { user: null }, error }
      }

      throw error
    }
  }

  /**
   * Sets the session data from the current session. If the current session is expired, setSession will take care of refreshing it to obtain a new session.
   * If the refresh token or access token in the current session is invalid, an error will be thrown.
   * @param currentSession The current session that minimally contains an access token and refresh token.
   */
  async setSession(currentSession: {
    access_token: string
    refresh_token: string
  }): Promise<AuthResponse> {
    await this.initializePromise

    return await this._acquireLock(-1, async () => {
      return await this._setSession(currentSession)
    })
  }

  protected async _setSession(currentSession: {
    access_token: string
    refresh_token: string
  }): Promise<AuthResponse> {
    try {
      if (!currentSession.access_token || !currentSession.refresh_token) {
        throw new AuthSessionMissingError()
      }

      const timeNow = Date.now() / 1000
      let expiresAt = timeNow
      let hasExpired = true
      let session: Session | null = null
      const { payload } = decodeJWT(currentSession.access_token)
      if (payload.exp) {
        expiresAt = payload.exp
        hasExpired = expiresAt <= timeNow
      }

      if (hasExpired) {
        const { data: refreshedSession, error } = await this._callRefreshToken(
          currentSession.refresh_token
        )
        if (error) {
          return { data: { user: null, session: null }, error: error }
        }

        if (!refreshedSession) {
          return { data: { user: null, session: null }, error: null }
        }
        session = refreshedSession
      } else {
        const { data, error } = await this._getUser(currentSession.access_token)
        if (error) {
          throw error
        }
        session = {
          access_token: currentSession.access_token,
          refresh_token: currentSession.refresh_token,
          user: data.user,
          token_type: 'bearer',
          expires_in: expiresAt - timeNow,
          expires_at: expiresAt,
        }
        await this._saveSession(session)
        await this._notifyAllSubscribers('SIGNED_IN', session)
      }

      return { data: { user: session.user, session }, error: null }
    } catch (error) {
      if (isAuthError(error)) {
        return { data: { session: null, user: null }, error }
      }

      throw error
    }
  }

  /**
   * Returns a new session, regardless of expiry status.
   * Takes in an optional current session. If not passed in, then refreshSession() will attempt to retrieve it from getSession().
   * If the current session's refresh token is invalid, an error will be thrown.
   * @param currentSession The current session. If passed in, it must contain a refresh token.
   */
  async refreshSession(currentSession?: { refresh_token: string }): Promise<AuthResponse> {
    await this.initializePromise

    return await this._acquireLock(-1, async () => {
      return await this._refreshSession(currentSession)
    })
  }

  protected async _refreshSession(currentSession?: {
    refresh_token: string
  }): Promise<AuthResponse> {
    try {
      return await this._useSession(async (result) => {
        if (!currentSession) {
          const { data, error } = result
          if (error) {
            throw error
          }

          currentSession = data.session ?? undefined
        }

        if (!currentSession?.refresh_token) {
          throw new AuthSessionMissingError()
        }

        const { data: session, error } = await this._callRefreshToken(currentSession.refresh_token)
        if (error) {
          return { data: { user: null, session: null }, error: error }
        }

        if (!session) {
          return { data: { user: null, session: null }, error: null }
        }

        return { data: { user: session.user, session }, error: null }
      })
    } catch (error) {
      if (isAuthError(error)) {
        return { data: { user: null, session: null }, error }
      }

      throw error
    }
  }

  /**
   * Gets the session data from a URL string
   */
  private async _getSessionFromURL(
    params: { [parameter: string]: string },
    callbackUrlType: string
  ): Promise<
    | {
        data: { session: Session; redirectType: string | null }
        error: null
      }
    | { data: { session: null; redirectType: null }; error: AuthError }
  > {
    try {
      if (!isBrowser()) throw new AuthImplicitGrantRedirectError('No browser detected.')

      // If there's an error in the URL, it doesn't matter what flow it is, we just return the error.
      if (params.error || params.error_description || params.error_code) {
        // The error class returned implies that the redirect is from an implicit grant flow
        // but it could also be from a redirect error from a PKCE flow.
        throw new AuthImplicitGrantRedirectError(
          params.error_description || 'Error in URL with unspecified error_description',
          {
            error: params.error || 'unspecified_error',
            code: params.error_code || 'unspecified_code',
          }
        )
      }

      // Checks for mismatches between the flowType initialised in the client and the URL parameters
      switch (callbackUrlType) {
        case 'implicit':
          if (this.flowType === 'pkce') {
            throw new AuthPKCEGrantCodeExchangeError('Not a valid PKCE flow url.')
          }
          break
        case 'pkce':
          if (this.flowType === 'implicit') {
            throw new AuthImplicitGrantRedirectError('Not a valid implicit grant flow url.')
          }
          break
        default:
        // there's no mismatch so we continue
      }

      // Since this is a redirect for PKCE, we attempt to retrieve the code from the URL for the code exchange
      if (callbackUrlType === 'pkce') {
        this._debug('#_initialize()', 'begin', 'is PKCE flow', true)
        if (!params.code) throw new AuthPKCEGrantCodeExchangeError('No code detected.')
        const { data, error } = await this._exchangeCodeForSession(params.code)
        if (error) throw error

        const url = new URL(window.location.href)
        url.searchParams.delete('code')

        window.history.replaceState(window.history.state, '', url.toString())

        return { data: { session: data.session, redirectType: null }, error: null }
      }

      const {
        provider_token,
        provider_refresh_token,
        access_token,
        refresh_token,
        expires_in,
        expires_at,
        token_type,
      } = params

      if (!access_token || !expires_in || !refresh_token || !token_type) {
        throw new AuthImplicitGrantRedirectError('No session defined in URL')
      }

      const timeNow = Math.round(Date.now() / 1000)
      const expiresIn = parseInt(expires_in)
      let expiresAt = timeNow + expiresIn

      if (expires_at) {
        expiresAt = parseInt(expires_at)
      }

      const actuallyExpiresIn = expiresAt - timeNow
      if (actuallyExpiresIn * 1000 <= AUTO_REFRESH_TICK_DURATION_MS) {
        console.warn(
          `@supabase/gotrue-js: Session as retrieved from URL expires in ${actuallyExpiresIn}s, should have been closer to ${expiresIn}s`
        )
      }

      const issuedAt = expiresAt - expiresIn
      if (timeNow - issuedAt >= 120) {
        console.warn(
          '@supabase/gotrue-js: Session as retrieved from URL was issued over 120s ago, URL could be stale',
          issuedAt,
          expiresAt,
          timeNow
        )
      } else if (timeNow - issuedAt < 0) {
        console.warn(
          '@supabase/gotrue-js: Session as retrieved from URL was issued in the future? Check the device clock for skew',
          issuedAt,
          expiresAt,
          timeNow
        )
      }

      const { data, error } = await this._getUser(access_token)
      if (error) throw error

      const session: Session = {
        provider_token,
        provider_refresh_token,
        access_token,
        expires_in: expiresIn,
        expires_at: expiresAt,
        refresh_token,
        token_type: token_type as 'bearer',
        user: data.user,
      }

      // Remove tokens from URL
      window.location.hash = ''
      this._debug('#_getSessionFromURL()', 'clearing window.location.hash')

      return { data: { session, redirectType: params.type }, error: null }
    } catch (error) {
      if (isAuthError(error)) {
        return { data: { session: null, redirectType: null }, error }
      }

      throw error
    }
  }

  /**
   * Checks if the current URL contains parameters given by an implicit oauth grant flow (https://www.rfc-editor.org/rfc/rfc6749.html#section-4.2)
   */
  private _isImplicitGrantCallback(params: { [parameter: string]: string }): boolean {
    return Boolean(params.access_token || params.error_description)
  }

  /**
   * Checks if the current URL and backing storage contain parameters given by a PKCE flow
   */
  private async _isPKCECallback(params: { [parameter: string]: string }): Promise<boolean> {
    const currentStorageContent = await getItemAsync(
      this.storage,
      `${this.storageKey}-code-verifier`
    )

    return !!(params.code && currentStorageContent)
  }

  /**
   * Inside a browser context, `signOut()` will remove the logged in user from the browser session and log them out - removing all items from localstorage and then trigger a `"SIGNED_OUT"` event.
   *
   * For server-side management, you can revoke all refresh tokens for a user by passing a user's JWT through to `auth.api.signOut(JWT: string)`.
   * There is no way to revoke a user's access token jwt until it expires. It is recommended to set a shorter expiry on the jwt for this reason.
   *
   * If using `others` scope, no `SIGNED_OUT` event is fired!
   */
  async signOut(options: SignOut = { scope: 'global' }): Promise<{ error: AuthError | null }> {
    await this.initializePromise

    return await this._acquireLock(-1, async () => {
      return await this._signOut(options)
    })
  }

  protected async _signOut(
    { scope }: SignOut = { scope: 'global' }
  ): Promise<{ error: AuthError | null }> {
    return await this._useSession(async (result) => {
      const { data, error: sessionError } = result
      if (sessionError) {
        return { error: sessionError }
      }
      const accessToken = data.session?.access_token
      if (accessToken) {
        const { error } = await this.admin.signOut(accessToken, scope)
        if (error) {
          // ignore 404s since user might not exist anymore
          // ignore 401s since an invalid or expired JWT should sign out the current session
          if (
            !(
              isAuthApiError(error) &&
              (error.status === 404 || error.status === 401 || error.status === 403)
            )
          ) {
            return { error }
          }
        }
      }
      if (scope !== 'others') {
        await this._removeSession()
        await removeItemAsync(this.storage, `${this.storageKey}-code-verifier`)
      }
      return { error: null }
    })
  }

  /**
   * Receive a notification every time an auth event happens.
   * @param callback A callback function to be invoked when an auth event happens.
   */
  onAuthStateChange(
    callback: (event: AuthChangeEvent, session: Session | null) => void | Promise<void>
  ): {
    data: { subscription: Subscription }
  } {
    const id: string = uuid()
    const subscription: Subscription = {
      id,
      callback,
      unsubscribe: () => {
        this._debug('#unsubscribe()', 'state change callback with id removed', id)

        this.stateChangeEmitters.delete(id)
      },
    }

    this._debug('#onAuthStateChange()', 'registered callback with id', id)

    this.stateChangeEmitters.set(id, subscription)
    ;(async () => {
      await this.initializePromise

      await this._acquireLock(-1, async () => {
        this._emitInitialSession(id)
      })
    })()

    return { data: { subscription } }
  }

  private async _emitInitialSession(id: string): Promise<void> {
    return await this._useSession(async (result) => {
      try {
        const {
          data: { session },
          error,
        } = result
        if (error) throw error

        await this.stateChangeEmitters.get(id)?.callback('INITIAL_SESSION', session)
        this._debug('INITIAL_SESSION', 'callback id', id, 'session', session)
      } catch (err) {
        await this.stateChangeEmitters.get(id)?.callback('INITIAL_SESSION', null)
        this._debug('INITIAL_SESSION', 'callback id', id, 'error', err)
        console.error(err)
      }
    })
  }

  /**
   * Sends a password reset request to an email address. This method supports the PKCE flow.
   *
   * @param email The email address of the user.
   * @param options.redirectTo The URL to send the user to after they click the password reset link.
   * @param options.captchaToken Verification token received when the user completes the captcha on the site.
   */
  async resetPasswordForEmail(
    email: string,
    options: {
      redirectTo?: string
      captchaToken?: string
    } = {}
  ): Promise<
    | {
        data: {}
        error: null
      }
    | { data: null; error: AuthError }
  > {
    let codeChallenge: string | null = null
    let codeChallengeMethod: string | null = null

    if (this.flowType === 'pkce') {
      ;[codeChallenge, codeChallengeMethod] = await getCodeChallengeAndMethod(
        this.storage,
        this.storageKey,
        true // isPasswordRecovery
      )
    }
    try {
      return await _request(this.fetch, 'POST', `${this.url}/recover`, {
        body: {
          email,
          code_challenge: codeChallenge,
          code_challenge_method: codeChallengeMethod,
          gotrue_meta_security: { captcha_token: options.captchaToken },
        },
        headers: this.headers,
        redirectTo: options.redirectTo,
      })
    } catch (error) {
      if (isAuthError(error)) {
        return { data: null, error }
      }

      throw error
    }
  }

  /**
   * Gets all the identities linked to a user.
   */
  async getUserIdentities(): Promise<
    | {
        data: {
          identities: UserIdentity[]
        }
        error: null
      }
    | { data: null; error: AuthError }
  > {
    try {
      const { data, error } = await this.getUser()
      if (error) throw error
      return { data: { identities: data.user.identities ?? [] }, error: null }
    } catch (error) {
      if (isAuthError(error)) {
        return { data: null, error }
      }
      throw error
    }
  }

  /**
   * Links an oauth identity to an existing user.
   * This method supports the PKCE flow.
   */
  async linkIdentity(credentials: SignInWithOAuthCredentials): Promise<OAuthResponse>

  /**
   * Links an OIDC identity to an existing user.
   */
  async linkIdentity(credentials: SignInWithIdTokenCredentials): Promise<AuthTokenResponse>

  async linkIdentity(credentials: any): Promise<any> {
    if ('token' in credentials) {
      return this.linkIdentityIdToken(credentials)
    }

    return this.linkIdentityOAuth(credentials)
  }

  private async linkIdentityOAuth(credentials: SignInWithOAuthCredentials): Promise<OAuthResponse> {
    try {
      const { data, error } = await this._useSession(async (result) => {
        const { data, error } = result
        if (error) throw error
        const url: string = await this._getUrlForProvider(
          `${this.url}/user/identities/authorize`,
          credentials.provider,
          {
            redirectTo: credentials.options?.redirectTo,
            scopes: credentials.options?.scopes,
            queryParams: credentials.options?.queryParams,
            skipBrowserRedirect: true,
          }
        )
        return await _request(this.fetch, 'GET', url, {
          headers: this.headers,
          jwt: data.session?.access_token ?? undefined,
        })
      })
      if (error) throw error
      if (isBrowser() && !credentials.options?.skipBrowserRedirect) {
        window.location.assign(data?.url)
      }
      return { data: { provider: credentials.provider, url: data?.url }, error: null }
    } catch (error) {
      if (isAuthError(error)) {
        return { data: { provider: credentials.provider, url: null }, error }
      }
      throw error
    }
  }

  private async linkIdentityIdToken(
    credentials: SignInWithIdTokenCredentials
  ): Promise<AuthTokenResponse> {
    return await this._useSession(async (result) => {
      try {
        const {
          error: sessionError,
          data: { session },
        } = result
        if (sessionError) throw sessionError

        const { options, provider, token, access_token, nonce } = credentials

        const res = await _request(this.fetch, 'POST', `${this.url}/token?grant_type=id_token`, {
          headers: this.headers,
          jwt: session?.access_token ?? undefined,
          body: {
            provider,
            id_token: token,
            access_token,
            nonce,
            link_identity: true,
            gotrue_meta_security: { captcha_token: options?.captchaToken },
          },
          xform: _sessionResponse,
        })

        const { data, error } = res
        if (error) {
          return { data: { user: null, session: null }, error }
        } else if (!data || !data.session || !data.user) {
          return {
            data: { user: null, session: null },
            error: new AuthInvalidTokenResponseError(),
          }
        }
        if (data.session) {
          await this._saveSession(data.session)
          await this._notifyAllSubscribers('USER_UPDATED', data.session)
        }
        return { data, error }
      } catch (error) {
        if (isAuthError(error)) {
          return { data: { user: null, session: null }, error }
        }
        throw error
      }
    })
  }

  /**
   * Unlinks an identity from a user by deleting it. The user will no longer be able to sign in with that identity once it's unlinked.
   */
  async unlinkIdentity(identity: UserIdentity): Promise<
    | {
        data: {}
        error: null
      }
    | { data: null; error: AuthError }
  > {
    try {
      return await this._useSession(async (result) => {
        const { data, error } = result
        if (error) {
          throw error
        }
        return await _request(
          this.fetch,
          'DELETE',
          `${this.url}/user/identities/${identity.identity_id}`,
          {
            headers: this.headers,
            jwt: data.session?.access_token ?? undefined,
          }
        )
      })
    } catch (error) {
      if (isAuthError(error)) {
        return { data: null, error }
      }
      throw error
    }
  }

  /**
   * Generates a new JWT.
   * @param refreshToken A valid refresh token that was returned on login.
   */
  private async _refreshAccessToken(refreshToken: string): Promise<AuthResponse> {
    const debugName = `#_refreshAccessToken(${refreshToken.substring(0, 5)}...)`
    this._debug(debugName, 'begin')

    try {
      const startedAt = Date.now()

      // will attempt to refresh the token with exponential backoff
      return await retryable(
        async (attempt) => {
          if (attempt > 0) {
            await sleep(200 * Math.pow(2, attempt - 1)) // 200, 400, 800, ...
          }

          this._debug(debugName, 'refreshing attempt', attempt)

          return await _request(this.fetch, 'POST', `${this.url}/token?grant_type=refresh_token`, {
            body: { refresh_token: refreshToken },
            headers: this.headers,
            xform: _sessionResponse,
          })
        },
        (attempt, error) => {
          const nextBackOffInterval = 200 * Math.pow(2, attempt)
          return (
            error &&
            isAuthRetryableFetchError(error) &&
            // retryable only if the request can be sent before the backoff overflows the tick duration
            Date.now() + nextBackOffInterval - startedAt < AUTO_REFRESH_TICK_DURATION_MS
          )
        }
      )
    } catch (error) {
      this._debug(debugName, 'error', error)

      if (isAuthError(error)) {
        return { data: { session: null, user: null }, error }
      }
      throw error
    } finally {
      this._debug(debugName, 'end')
    }
  }

  private _isValidSession(maybeSession: unknown): maybeSession is Session {
    const isValidSession =
      typeof maybeSession === 'object' &&
      maybeSession !== null &&
      'access_token' in maybeSession &&
      'refresh_token' in maybeSession &&
      'expires_at' in maybeSession

    return isValidSession
  }

  private async _handleProviderSignIn(
    provider: Provider,
    options: {
      redirectTo?: string
      scopes?: string
      queryParams?: { [key: string]: string }
      skipBrowserRedirect?: boolean
    }
  ) {
    const url: string = await this._getUrlForProvider(`${this.url}/authorize`, provider, {
      redirectTo: options.redirectTo,
      scopes: options.scopes,
      queryParams: options.queryParams,
    })

    this._debug('#_handleProviderSignIn()', 'provider', provider, 'options', options, 'url', url)

    // try to open on the browser
    if (isBrowser() && !options.skipBrowserRedirect) {
      window.location.assign(url)
    }

    return { data: { provider, url }, error: null }
  }

  /**
   * Recovers the session from LocalStorage and refreshes the token
   * Note: this method is async to accommodate for AsyncStorage e.g. in React native.
   */
  private async _recoverAndRefresh() {
    const debugName = '#_recoverAndRefresh()'
    this._debug(debugName, 'begin')

    try {
      const currentSession = (await getItemAsync(this.storage, this.storageKey)) as Session | null

      if (currentSession && this.userStorage) {
        let maybeUser: { user: User | null } | null = (await getItemAsync(
          this.userStorage,
          this.storageKey + '-user'
        )) as any

        if (!this.storage.isServer && Object.is(this.storage, this.userStorage) && !maybeUser) {
          // storage and userStorage are the same storage medium, for example
          // window.localStorage if userStorage does not have the user from
          // storage stored, store it first thereby migrating the user object
          // from storage -> userStorage

          maybeUser = { user: currentSession.user }
          await setItemAsync(this.userStorage, this.storageKey + '-user', maybeUser)
        }

        currentSession.user = maybeUser?.user ?? userNotAvailableProxy()
      } else if (currentSession && !currentSession.user) {
        // user storage is not set, let's check if it was previously enabled so
        // we bring back the storage as it should be

        if (!currentSession.user) {
          // test if userStorage was previously enabled and the storage medium was the same, to move the user back under the same key
          const separateUser: { user: User | null } | null = (await getItemAsync(
            this.storage,
            this.storageKey + '-user'
          )) as any

          if (separateUser && separateUser?.user) {
            currentSession.user = separateUser.user

            await removeItemAsync(this.storage, this.storageKey + '-user')
            await setItemAsync(this.storage, this.storageKey, currentSession)
          } else {
            currentSession.user = userNotAvailableProxy()
          }
        }
      }

      this._debug(debugName, 'session from storage', currentSession)

      if (!this._isValidSession(currentSession)) {
        this._debug(debugName, 'session is not valid')
        if (currentSession !== null) {
          await this._removeSession()
        }

        return
      }

      const expiresWithMargin =
        (currentSession.expires_at ?? Infinity) * 1000 - Date.now() < EXPIRY_MARGIN_MS

      this._debug(
        debugName,
        `session has${expiresWithMargin ? '' : ' not'} expired with margin of ${EXPIRY_MARGIN_MS}s`
      )

      if (expiresWithMargin) {
        if (this.autoRefreshToken && currentSession.refresh_token) {
          const { error } = await this._callRefreshToken(currentSession.refresh_token)

          if (error) {
            console.error(error)

            if (!isAuthRetryableFetchError(error)) {
              this._debug(
                debugName,
                'refresh failed with a non-retryable error, removing the session',
                error
              )
              await this._removeSession()
            }
          }
        }
      } else if (
        currentSession.user &&
        (currentSession.user as any).__isUserNotAvailableProxy === true
      ) {
        // If we have a proxy user, try to get the real user data
        try {
          const { data, error: userError } = await this._getUser(currentSession.access_token)

          if (!userError && data?.user) {
            currentSession.user = data.user
            await this._saveSession(currentSession)
            await this._notifyAllSubscribers('SIGNED_IN', currentSession)
          } else {
            this._debug(debugName, 'could not get user data, skipping SIGNED_IN notification')
          }
        } catch (getUserError) {
          console.error('Error getting user data:', getUserError)
          this._debug(
            debugName,
            'error getting user data, skipping SIGNED_IN notification',
            getUserError
          )
        }
      } else {
        // no need to persist currentSession again, as we just loaded it from
        // local storage; persisting it again may overwrite a value saved by
        // another client with access to the same local storage
        await this._notifyAllSubscribers('SIGNED_IN', currentSession)
      }
    } catch (err) {
      this._debug(debugName, 'error', err)

      console.error(err)
      return
    } finally {
      this._debug(debugName, 'end')
    }
  }

  private async _callRefreshToken(refreshToken: string): Promise<CallRefreshTokenResult> {
    if (!refreshToken) {
      throw new AuthSessionMissingError()
    }

    // refreshing is already in progress
    if (this.refreshingDeferred) {
      return this.refreshingDeferred.promise
    }

    const debugName = `#_callRefreshToken(${refreshToken.substring(0, 5)}...)`

    this._debug(debugName, 'begin')

    try {
      this.refreshingDeferred = new Deferred<CallRefreshTokenResult>()

      const { data, error } = await this._refreshAccessToken(refreshToken)
      if (error) throw error
      if (!data.session) throw new AuthSessionMissingError()

      await this._saveSession(data.session)
      await this._notifyAllSubscribers('TOKEN_REFRESHED', data.session)

      const result = { data: data.session, error: null }

      this.refreshingDeferred.resolve(result)

      return result
    } catch (error) {
      this._debug(debugName, 'error', error)

      if (isAuthError(error)) {
        const result = { data: null, error }

        if (!isAuthRetryableFetchError(error)) {
          await this._removeSession()
        }

        this.refreshingDeferred?.resolve(result)

        return result
      }

      this.refreshingDeferred?.reject(error)
      throw error
    } finally {
      this.refreshingDeferred = null
      this._debug(debugName, 'end')
    }
  }

  private async _notifyAllSubscribers(
    event: AuthChangeEvent,
    session: Session | null,
    broadcast = true
  ) {
    const debugName = `#_notifyAllSubscribers(${event})`
    this._debug(debugName, 'begin', session, `broadcast = ${broadcast}`)

    try {
      if (this.broadcastChannel && broadcast) {
        this.broadcastChannel.postMessage({ event, session })
      }

      const errors: any[] = []
      const promises = Array.from(this.stateChangeEmitters.values()).map(async (x) => {
        try {
          await x.callback(event, session)
        } catch (e: any) {
          errors.push(e)
        }
      })

      await Promise.all(promises)

      if (errors.length > 0) {
        for (let i = 0; i < errors.length; i += 1) {
          console.error(errors[i])
        }

        throw errors[0]
      }
    } finally {
      this._debug(debugName, 'end')
    }
  }

  /**
   * set currentSession and currentUser
   * process to _startAutoRefreshToken if possible
   */
  private async _saveSession(session: Session) {
    this._debug('#_saveSession()', session)
    // _saveSession is always called whenever a new session has been acquired
    // so we can safely suppress the warning returned by future getSession calls
    this.suppressGetSessionWarning = true

    // Create a shallow copy to work with, to avoid mutating the original session object if it's used elsewhere
    const sessionToProcess = { ...session }

    const userIsProxy =
      sessionToProcess.user && (sessionToProcess.user as any).__isUserNotAvailableProxy === true
    if (this.userStorage) {
      if (!userIsProxy && sessionToProcess.user) {
        // If it's a real user object, save it to userStorage.
        await setItemAsync(this.userStorage, this.storageKey + '-user', {
          user: sessionToProcess.user,
        })
      } else if (userIsProxy) {
        // If it's the proxy, it means user was not found in userStorage.
        // We should ensure no stale user data for this key exists in userStorage if we were to save null,
        // or simply not save the proxy. For now, we don't save the proxy here.
        // If there's a need to clear userStorage if user becomes proxy, that logic would go here.
      }

      // Prepare the main session data for primary storage: remove the user property before cloning
      // This is important because the original session.user might be the proxy
      const mainSessionData: Omit<Session, 'user'> & { user?: User } = { ...sessionToProcess }
      delete mainSessionData.user // Remove user (real or proxy) before cloning for main storage

      const clonedMainSessionData = deepClone(mainSessionData)
      await setItemAsync(this.storage, this.storageKey, clonedMainSessionData)
    } else {
      // No userStorage is configured.
      // In this case, session.user should ideally not be a proxy.
      // If it were, structuredClone would fail. This implies an issue elsewhere if user is a proxy here
      const clonedSession = deepClone(sessionToProcess) // sessionToProcess still has its original user property
      await setItemAsync(this.storage, this.storageKey, clonedSession)
    }
  }

  private async _removeSession() {
    this._debug('#_removeSession()')

    await removeItemAsync(this.storage, this.storageKey)
    await removeItemAsync(this.storage, this.storageKey + '-code-verifier')
    await removeItemAsync(this.storage, this.storageKey + '-user')

    if (this.userStorage) {
      await removeItemAsync(this.userStorage, this.storageKey + '-user')
    }

    await this._notifyAllSubscribers('SIGNED_OUT', null)
  }

  /**
   * Removes any registered visibilitychange callback.
   *
   * {@see #startAutoRefresh}
   * {@see #stopAutoRefresh}
   */
  private _removeVisibilityChangedCallback() {
    this._debug('#_removeVisibilityChangedCallback()')

    const callback = this.visibilityChangedCallback
    this.visibilityChangedCallback = null

    try {
      if (callback && isBrowser() && window?.removeEventListener) {
        window.removeEventListener('visibilitychange', callback)
      }
    } catch (e) {
      console.error('removing visibilitychange callback failed', e)
    }
  }

  /**
   * This is the private implementation of {@link #startAutoRefresh}. Use this
   * within the library.
   */
  private async _startAutoRefresh() {
    await this._stopAutoRefresh()

    this._debug('#_startAutoRefresh()')

    const ticker = setInterval(() => this._autoRefreshTokenTick(), AUTO_REFRESH_TICK_DURATION_MS)
    this.autoRefreshTicker = ticker

    if (ticker && typeof ticker === 'object' && typeof ticker.unref === 'function') {
      // ticker is a NodeJS Timeout object that has an `unref` method
      // https://nodejs.org/api/timers.html#timeoutunref
      // When auto refresh is used in NodeJS (like for testing) the
      // `setInterval` is preventing the process from being marked as
      // finished and tests run endlessly. This can be prevented by calling
      // `unref()` on the returned object.
      ticker.unref()
      // @ts-expect-error TS has no context of Deno
    } else if (typeof Deno !== 'undefined' && typeof Deno.unrefTimer === 'function') {
      // similar like for NodeJS, but with the Deno API
      // https://deno.land/api@latest?unstable&s=Deno.unrefTimer
      // @ts-expect-error TS has no context of Deno
      Deno.unrefTimer(ticker)
    }

    // run the tick immediately, but in the next pass of the event loop so that
    // #_initialize can be allowed to complete without recursively waiting on
    // itself
    setTimeout(async () => {
      await this.initializePromise
      await this._autoRefreshTokenTick()
    }, 0)
  }

  /**
   * This is the private implementation of {@link #stopAutoRefresh}. Use this
   * within the library.
   */
  private async _stopAutoRefresh() {
    this._debug('#_stopAutoRefresh()')

    const ticker = this.autoRefreshTicker
    this.autoRefreshTicker = null

    if (ticker) {
      clearInterval(ticker)
    }
  }

  /**
   * Starts an auto-refresh process in the background. The session is checked
   * every few seconds. Close to the time of expiration a process is started to
   * refresh the session. If refreshing fails it will be retried for as long as
   * necessary.
   *
   * If you set the {@link GoTrueClientOptions#autoRefreshToken} you don't need
   * to call this function, it will be called for you.
   *
   * On browsers the refresh process works only when the tab/window is in the
   * foreground to conserve resources as well as prevent race conditions and
   * flooding auth with requests. If you call this method any managed
   * visibility change callback will be removed and you must manage visibility
   * changes on your own.
   *
   * On non-browser platforms the refresh process works *continuously* in the
   * background, which may not be desirable. You should hook into your
   * platform's foreground indication mechanism and call these methods
   * appropriately to conserve resources.
   *
   * {@see #stopAutoRefresh}
   */
  async startAutoRefresh() {
    this._removeVisibilityChangedCallback()
    await this._startAutoRefresh()
  }

  /**
   * Stops an active auto refresh process running in the background (if any).
   *
   * If you call this method any managed visibility change callback will be
   * removed and you must manage visibility changes on your own.
   *
   * See {@link #startAutoRefresh} for more details.
   */
  async stopAutoRefresh() {
    this._removeVisibilityChangedCallback()
    await this._stopAutoRefresh()
  }

  /**
   * Runs the auto refresh token tick.
   */
  private async _autoRefreshTokenTick() {
    this._debug('#_autoRefreshTokenTick()', 'begin')

    try {
      await this._acquireLock(0, async () => {
        try {
          const now = Date.now()

          try {
            return await this._useSession(async (result) => {
              const {
                data: { session },
              } = result

              if (!session || !session.refresh_token || !session.expires_at) {
                this._debug('#_autoRefreshTokenTick()', 'no session')
                return
              }

              // session will expire in this many ticks (or has already expired if <= 0)
              const expiresInTicks = Math.floor(
                (session.expires_at * 1000 - now) / AUTO_REFRESH_TICK_DURATION_MS
              )

              this._debug(
                '#_autoRefreshTokenTick()',
                `access token expires in ${expiresInTicks} ticks, a tick lasts ${AUTO_REFRESH_TICK_DURATION_MS}ms, refresh threshold is ${AUTO_REFRESH_TICK_THRESHOLD} ticks`
              )

              if (expiresInTicks <= AUTO_REFRESH_TICK_THRESHOLD) {
                await this._callRefreshToken(session.refresh_token)
              }
            })
          } catch (e: any) {
            console.error(
              'Auto refresh tick failed with error. This is likely a transient error.',
              e
            )
          }
        } finally {
          this._debug('#_autoRefreshTokenTick()', 'end')
        }
      })
    } catch (e: any) {
      if (e.isAcquireTimeout || e instanceof LockAcquireTimeoutError) {
        this._debug('auto refresh token tick lock not available')
      } else {
        throw e
      }
    }
  }

  /**
   * Registers callbacks on the browser / platform, which in-turn run
   * algorithms when the browser window/tab are in foreground. On non-browser
   * platforms it assumes always foreground.
   */
  private async _handleVisibilityChange() {
    this._debug('#_handleVisibilityChange()')

    if (!isBrowser() || !window?.addEventListener) {
      if (this.autoRefreshToken) {
        // in non-browser environments the refresh token ticker runs always
        this.startAutoRefresh()
      }

      return false
    }

    try {
      this.visibilityChangedCallback = async () => await this._onVisibilityChanged(false)

      window?.addEventListener('visibilitychange', this.visibilityChangedCallback)

      // now immediately call the visbility changed callback to setup with the
      // current visbility state
      await this._onVisibilityChanged(true) // initial call
    } catch (error) {
      console.error('_handleVisibilityChange', error)
    }
  }

  /**
   * Callback registered with `window.addEventListener('visibilitychange')`.
   */
  private async _onVisibilityChanged(calledFromInitialize: boolean) {
    const methodName = `#_onVisibilityChanged(${calledFromInitialize})`
    this._debug(methodName, 'visibilityState', document.visibilityState)

    if (document.visibilityState === 'visible') {
      if (this.autoRefreshToken) {
        // in browser environments the refresh token ticker runs only on focused tabs
        // which prevents race conditions
        this._startAutoRefresh()
      }

      if (!calledFromInitialize) {
        // called when the visibility has changed, i.e. the browser
        // transitioned from hidden -> visible so we need to see if the session
        // should be recovered immediately... but to do that we need to acquire
        // the lock first asynchronously
        await this.initializePromise

        await this._acquireLock(-1, async () => {
          if (document.visibilityState !== 'visible') {
            this._debug(
              methodName,
              'acquired the lock to recover the session, but the browser visibilityState is no longer visible, aborting'
            )

            // visibility has changed while waiting for the lock, abort
            return
          }

          // recover the session
          await this._recoverAndRefresh()
        })
      }
    } else if (document.visibilityState === 'hidden') {
      if (this.autoRefreshToken) {
        this._stopAutoRefresh()
      }
    }
  }

  /**
   * Generates the relevant login URL for a third-party provider.
   * @param options.redirectTo A URL or mobile address to send the user to after they are confirmed.
   * @param options.scopes A space-separated list of scopes granted to the OAuth application.
   * @param options.queryParams An object of key-value pairs containing query parameters granted to the OAuth application.
   */
  private async _getUrlForProvider(
    url: string,
    provider: Provider,
    options: {
      redirectTo?: string
      scopes?: string
      queryParams?: { [key: string]: string }
      skipBrowserRedirect?: boolean
    }
  ) {
    const urlParams: string[] = [`provider=${encodeURIComponent(provider)}`]
    if (options?.redirectTo) {
      urlParams.push(`redirect_to=${encodeURIComponent(options.redirectTo)}`)
    }
    if (options?.scopes) {
      urlParams.push(`scopes=${encodeURIComponent(options.scopes)}`)
    }
    if (this.flowType === 'pkce') {
      const [codeChallenge, codeChallengeMethod] = await getCodeChallengeAndMethod(
        this.storage,
        this.storageKey
      )

      const flowParams = new URLSearchParams({
        code_challenge: `${encodeURIComponent(codeChallenge)}`,
        code_challenge_method: `${encodeURIComponent(codeChallengeMethod)}`,
      })
      urlParams.push(flowParams.toString())
    }
    if (options?.queryParams) {
      const query = new URLSearchParams(options.queryParams)
      urlParams.push(query.toString())
    }
    if (options?.skipBrowserRedirect) {
      urlParams.push(`skip_http_redirect=${options.skipBrowserRedirect}`)
    }

    return `${url}?${urlParams.join('&')}`
  }

  private async _unenroll(params: MFAUnenrollParams): Promise<AuthMFAUnenrollResponse> {
    try {
      return await this._useSession(async (result) => {
        const { data: sessionData, error: sessionError } = result
        if (sessionError) {
          return { data: null, error: sessionError }
        }

        return await _request(this.fetch, 'DELETE', `${this.url}/factors/${params.factorId}`, {
          headers: this.headers,
          jwt: sessionData?.session?.access_token,
        })
      })
    } catch (error) {
      if (isAuthError(error)) {
        return { data: null, error }
      }
      throw error
    }
  }

  /**
   * {@see GoTrueMFAApi#enroll}
   */
  private async _enroll(params: MFAEnrollTOTPParams): Promise<AuthMFAEnrollTOTPResponse>
  private async _enroll(params: MFAEnrollPhoneParams): Promise<AuthMFAEnrollPhoneResponse>
  private async _enroll(params: MFAEnrollWebauthnParams): Promise<AuthMFAEnrollWebauthnResponse>
  private async _enroll(params: MFAEnrollParams): Promise<AuthMFAEnrollResponse> {
    try {
      return await this._useSession(async (result) => {
        const { data: sessionData, error: sessionError } = result
        if (sessionError) {
          return { data: null, error: sessionError }
        }

        const body = {
          friendly_name: params.friendlyName,
          factor_type: params.factorType,
          ...(params.factorType === 'phone'
            ? { phone: params.phone }
            : params.factorType === 'totp'
            ? { issuer: params.issuer }
            : {}),
        }

        const { data, error } = (await _request(this.fetch, 'POST', `${this.url}/factors`, {
          body,
          headers: this.headers,
          jwt: sessionData?.session?.access_token,
        })) as AuthMFAEnrollResponse
        if (error) {
          return { data: null, error }
        }

        if (params.factorType === 'totp' && data.type === 'totp' && data?.totp?.qr_code) {
          data.totp.qr_code = `data:image/svg+xml;utf-8,${data.totp.qr_code}`
        }

        return { data, error: null }
      })
    } catch (error) {
      if (isAuthError(error)) {
        return { data: null, error }
      }
      throw error
    }
  }

  /**
   * {@see GoTrueMFAApi#verify}
   */
  private async _verify(params: MFAVerifyTOTPParams): Promise<AuthMFAVerifyResponse>
  private async _verify(params: MFAVerifyPhoneParams): Promise<AuthMFAVerifyResponse>
  private async _verify<T extends 'create' | 'request'>(
    params: MFAVerifyWebauthnParams<T>
  ): Promise<AuthMFAVerifyResponse>
  private async _verify(params: MFAVerifyParams): Promise<AuthMFAVerifyResponse> {
    return this._acquireLock(-1, async () => {
      try {
        return await this._useSession(async (result) => {
          const { data: sessionData, error: sessionError } = result
          if (sessionError) {
            return { data: null, error: sessionError }
          }

          const body: StrictOmit<
            | Exclude<MFAVerifyParams, MFAVerifyWebauthnParams>
            /** Exclude out the webauthn params from here because we're going to need to serialize them in the response */
            | Prettify<
                StrictOmit<MFAVerifyWebauthnParams, 'webauthn'> & {
                  webauthn: Prettify<
                    | StrictOmit<
                        MFAVerifyWebauthnParamFields['webauthn'],
                        'credential_response'
                      > & {
                        credential_response: PublicKeyCredentialJSON
                      }
                  >
                }
              >,
            /*  Exclude challengeId because the backend expects snake_case, and exclude factorId since it's passed in the path params */
            'challengeId' | 'factorId'
          > & {
            challenge_id: string
          } = {
            challenge_id: params.challengeId,
            ...('webauthn' in params
              ? {
                  webauthn: {
                    ...params.webauthn,
                    credential_response:
                      params.webauthn.type === 'create'
                        ? serializeCredentialCreationResponse(
                            params.webauthn.credential_response as RegistrationCredential
                          )
                        : serializeCredentialRequestResponse(
                            params.webauthn.credential_response as AuthenticationCredential
                          ),
                  },
                }
              : { code: params.code }),
          }

          const { data, error } = await _request(
            this.fetch,
            'POST',
            `${this.url}/factors/${params.factorId}/verify`,
            {
              body,
              headers: this.headers,
              jwt: sessionData?.session?.access_token,
            }
          )
          if (error) {
            return { data: null, error }
          }

          await this._saveSession({
            expires_at: Math.round(Date.now() / 1000) + data.expires_in,
            ...data,
          })
          await this._notifyAllSubscribers('MFA_CHALLENGE_VERIFIED', data)

          return { data, error }
        })
      } catch (error) {
        if (isAuthError(error)) {
          return { data: null, error }
        }
        throw error
      }
    })
  }

  /**
   * {@see GoTrueMFAApi#challenge}
   */
<<<<<<< HEAD
  private async _challenge(
    params: MFAChallengeTOTPParams
  ): Promise<Prettify<AuthMFAChallengeTOTPResponse>>
  private async _challenge(
    params: MFAChallengePhoneParams
  ): Promise<Prettify<AuthMFAChallengePhoneResponse>>
  private async _challenge(
    params: MFAChallengeWebauthnParams
  ): Promise<Prettify<AuthMFAChallengeWebauthnResponse>>
  private async _challenge(params: MFAChallengeParams): Promise<AuthMFAChallengeResponse> {
=======
  private async _challenge<T extends FactorType>(
    params: MFAChallengeParams
  ): Promise<AuthMFAChallengeResponse<T>> {
>>>>>>> 19f59516
    return this._acquireLock(-1, async () => {
      try {
        return await this._useSession(async (result) => {
          const { data: sessionData, error: sessionError } = result
          if (sessionError) {
            return { data: null, error: sessionError }
          }

          const response = (await _request(
            this.fetch,
            'POST',
            `${this.url}/factors/${params.factorId}/challenge`,
            {
<<<<<<< HEAD
              body: params,
=======
              body: 'channel' in params ? { channel: params.channel } : {},
>>>>>>> 19f59516
              headers: this.headers,
              jwt: sessionData?.session?.access_token,
            }
          )) as
            | Exclude<AuthMFAChallengeResponse, AuthMFAChallengeWebauthnResponse>
            /** The server will send `serialized` data, so we assert the serialized response */
            | AuthMFAChallengeWebauthnServerResponse

          if (response.error) {
            return response
          }

          const { data } = response

          if (data.type !== 'webauthn') {
            return { data, error: null }
          }

          switch (data.webauthn.type) {
            case 'create':
              return {
                data: {
                  ...data,
                  webauthn: {
                    ...data.webauthn,
                    credential_options: {
                      ...data.webauthn.credential_options,
                      publicKey: deserializeCredentialCreationOptions(
                        data.webauthn.credential_options.publicKey
                      ),
                    },
                  },
                },
                error: null,
              }
            case 'request':
              return {
                data: {
                  ...data,
                  webauthn: {
                    ...data.webauthn,
                    credential_options: {
                      ...data.webauthn.credential_options,
                      publicKey: deserializeCredentialRequestOptions(
                        data.webauthn.credential_options.publicKey
                      ),
                    },
                  },
                },
                error: null,
              }
          }
        })
      } catch (error) {
        if (isAuthError(error)) {
          return { data: null, error }
        }
        throw error
      }
    })
  }

  /**
   * {@see GoTrueMFAApi#challengeAndVerify}
   */
  private async _challengeAndVerify(
    params: MFAChallengeAndVerifyParams
  ): Promise<AuthMFAVerifyResponse> {
    // both _challenge and _verify independently acquire the lock, so no need
    // to acquire it here

    const { data: challengeData, error: challengeError } = await this._challenge({
      factorId: params.factorId,
    })
    if (challengeError) {
      return { data: null, error: challengeError }
    }

    return await this._verify({
      factorId: params.factorId,
      challengeId: challengeData.id,
      code: params.code,
    })
  }

  /**
   * {@see GoTrueMFAApi#listFactors}
   */
  private async _listFactors(): Promise<AuthMFAListFactorsResponse> {
    // use #getUser instead of #_getUser as the former acquires a lock
    const {
      data: { user },
      error: userError,
    } = await this.getUser()
    if (userError) {
      return { data: null, error: userError }
    }

    const data: AuthMFAListFactorsResponse['data'] = {
      all: [],
      phone: [],
      totp: [],
<<<<<<< HEAD
      webauthn: [],
    }

    // loop over the factors ONCE
=======
    }

>>>>>>> 19f59516
    for (const factor of user?.factors ?? []) {
      data.all.push(factor)
      if (factor.status === 'verified') {
        ;(data[factor.factor_type] as typeof factor[]).push(factor)
      }
    }

    return {
      data,
      error: null,
    }
  }

  /**
   * {@see GoTrueMFAApi#getAuthenticatorAssuranceLevel}
   */
  private async _getAuthenticatorAssuranceLevel(): Promise<AuthMFAGetAuthenticatorAssuranceLevelResponse> {
    return this._acquireLock(-1, async () => {
      return await this._useSession(async (result) => {
        const {
          data: { session },
          error: sessionError,
        } = result
        if (sessionError) {
          return { data: null, error: sessionError }
        }
        if (!session) {
          return {
            data: { currentLevel: null, nextLevel: null, currentAuthenticationMethods: [] },
            error: null,
          }
        }

        const { payload } = decodeJWT(session.access_token)

        let currentLevel: AuthenticatorAssuranceLevels | null = null

        if (payload.aal) {
          currentLevel = payload.aal
        }

        let nextLevel: AuthenticatorAssuranceLevels | null = currentLevel

        const verifiedFactors =
          session.user.factors?.filter((factor: Factor) => factor.status === 'verified') ?? []

        if (verifiedFactors.length > 0) {
          nextLevel = 'aal2'
        }

        const currentAuthenticationMethods = payload.amr || []

        return { data: { currentLevel, nextLevel, currentAuthenticationMethods }, error: null }
      })
    })
  }

  private async fetchJwk(kid: string, jwks: { keys: JWK[] } = { keys: [] }): Promise<JWK | null> {
    // try fetching from the supplied jwks
    let jwk = jwks.keys.find((key) => key.kid === kid)
    if (jwk) {
      return jwk
    }

    const now = Date.now()

    // try fetching from cache
    jwk = this.jwks.keys.find((key) => key.kid === kid)

    // jwk exists and jwks isn't stale
    if (jwk && this.jwks_cached_at + JWKS_TTL > now) {
      return jwk
    }
    // jwk isn't cached in memory so we need to fetch it from the well-known endpoint
    const { data, error } = await _request(this.fetch, 'GET', `${this.url}/.well-known/jwks.json`, {
      headers: this.headers,
    })
    if (error) {
      throw error
    }
    if (!data.keys || data.keys.length === 0) {
      return null
    }

    this.jwks = data
    this.jwks_cached_at = now

    // Find the signing key
    jwk = data.keys.find((key: any) => key.kid === kid)
    if (!jwk) {
      return null
    }
    return jwk
  }

  /**
   * Extracts the JWT claims present in the access token by first verifying the
   * JWT against the server's JSON Web Key Set endpoint
   * `/.well-known/jwks.json` which is often cached, resulting in significantly
   * faster responses. Prefer this method over {@link #getUser} which always
   * sends a request to the Auth server for each JWT.
   *
   * If the project is not using an asymmetric JWT signing key (like ECC or
   * RSA) it always sends a request to the Auth server (similar to {@link
   * #getUser}) to verify the JWT.
   *
   * @param jwt An optional specific JWT you wish to verify, not the one you
   *            can obtain from {@link #getSession}.
   * @param options Various additional options that allow you to customize the
   *                behavior of this method.
   */
  async getClaims(
    jwt?: string,
    options: {
      /**
       * @deprecated Please use options.jwks instead.
       */
      keys?: JWK[]

      /** If set to `true` the `exp` claim will not be validated against the current time. */
      allowExpired?: boolean

      /** If set, this JSON Web Key Set is going to have precedence over the cached value available on the server. */
      jwks?: { keys: JWK[] }
    } = {}
  ): Promise<
    | {
        data: { claims: JwtPayload; header: JwtHeader; signature: Uint8Array }
        error: null
      }
    | { data: null; error: AuthError }
    | { data: null; error: null }
  > {
    try {
      let token = jwt
      if (!token) {
        const { data, error } = await this.getSession()
        if (error || !data.session) {
          return { data: null, error }
        }
        token = data.session.access_token
      }

      const {
        header,
        payload,
        signature,
        raw: { header: rawHeader, payload: rawPayload },
      } = decodeJWT(token)

      if (!options?.allowExpired) {
        // Reject expired JWTs should only happen if jwt argument was passed
        validateExp(payload.exp)
      }

      const signingKey =
        !header.alg ||
        header.alg.startsWith('HS') ||
        !header.kid ||
        !('crypto' in globalThis && 'subtle' in globalThis.crypto)
          ? null
          : await this.fetchJwk(header.kid, options?.keys ? { keys: options.keys } : options?.jwks)

      // If symmetric algorithm or WebCrypto API is unavailable, fallback to getUser()
      if (!signingKey) {
        const { error } = await this.getUser(token)
        if (error) {
          throw error
        }
        // getUser succeeds so the claims in the JWT can be trusted
        return {
          data: {
            claims: payload,
            header,
            signature,
          },
          error: null,
        }
      }

      const algorithm = getAlgorithm(header.alg)

      // Convert JWK to CryptoKey
      const publicKey = await crypto.subtle.importKey('jwk', signingKey, algorithm, true, [
        'verify',
      ])

      // Verify the signature
      const isValid = await crypto.subtle.verify(
        algorithm,
        publicKey,
        signature,
        stringToUint8Array(`${rawHeader}.${rawPayload}`)
      )

      if (!isValid) {
        throw new AuthInvalidJwtError('Invalid JWT signature')
      }

      // If verification succeeds, decode and return claims
      return {
        data: {
          claims: payload,
          header,
          signature,
        },
        error: null,
      }
    } catch (error) {
      if (isAuthError(error)) {
        return { data: null, error }
      }
      throw error
    }
  }
}<|MERGE_RESOLUTION|>--- conflicted
+++ resolved
@@ -55,12 +55,8 @@
 import { polyfillGlobalThis } from './lib/polyfills'
 import { version } from './lib/version'
 
-<<<<<<< HEAD
 import { bytesToBase64URL, stringToUint8Array } from './lib/base64url'
 import type {
-=======
-import {
->>>>>>> 19f59516
   AuthChangeEvent,
   AuthenticatorAssuranceLevels,
   AuthFlowType,
@@ -133,13 +129,10 @@
   UserResponse,
   VerifyOtpParams,
   Web3Credentials,
-<<<<<<< HEAD
-=======
   EthereumWeb3Credentials,
   EthereumWallet,
   FactorType,
   FactorTypes,
->>>>>>> 19f59516
 } from './lib/types'
 import {
   createSiweMessage,
@@ -3149,7 +3142,6 @@
   /**
    * {@see GoTrueMFAApi#challenge}
    */
-<<<<<<< HEAD
   private async _challenge(
     params: MFAChallengeTOTPParams
   ): Promise<Prettify<AuthMFAChallengeTOTPResponse>>
@@ -3160,11 +3152,6 @@
     params: MFAChallengeWebauthnParams
   ): Promise<Prettify<AuthMFAChallengeWebauthnResponse>>
   private async _challenge(params: MFAChallengeParams): Promise<AuthMFAChallengeResponse> {
-=======
-  private async _challenge<T extends FactorType>(
-    params: MFAChallengeParams
-  ): Promise<AuthMFAChallengeResponse<T>> {
->>>>>>> 19f59516
     return this._acquireLock(-1, async () => {
       try {
         return await this._useSession(async (result) => {
@@ -3178,11 +3165,7 @@
             'POST',
             `${this.url}/factors/${params.factorId}/challenge`,
             {
-<<<<<<< HEAD
               body: params,
-=======
-              body: 'channel' in params ? { channel: params.channel } : {},
->>>>>>> 19f59516
               headers: this.headers,
               jwt: sessionData?.session?.access_token,
             }
@@ -3285,15 +3268,10 @@
       all: [],
       phone: [],
       totp: [],
-<<<<<<< HEAD
       webauthn: [],
     }
 
     // loop over the factors ONCE
-=======
-    }
-
->>>>>>> 19f59516
     for (const factor of user?.factors ?? []) {
       data.all.push(factor)
       if (factor.status === 'verified') {
