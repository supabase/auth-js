import GoTrueAdminApi from './GoTrueAdminApi'
import {
  DEFAULT_HEADERS,
  EXPIRY_MARGIN,
  GOTRUE_URL,
  NETWORK_FAILURE,
  STORAGE_KEY,
} from './lib/constants'
import {
  AuthError,
  AuthImplicitGrantRedirectError,
  AuthInvalidCredentialsError,
  AuthRetryableFetchError,
  AuthSessionMissingError,
  AuthUnknownError,
  isAuthApiError,
  isAuthError,
} from './lib/errors'
import { Fetch, _request, _sessionResponse, _userResponse, _ssoResponse } from './lib/fetch'
import {
  Deferred,
  getItemAsync,
  getParameterByName,
  isBrowser,
  removeItemAsync,
  resolveFetch,
  setItemAsync,
  uuid,
  decodeJWTPayload,
} from './lib/helpers'
import localStorageAdapter from './lib/local-storage'
import { polyfillGlobalThis } from './lib/polyfills'
import type {
  AuthChangeEvent,
  AuthResponse,
  CallRefreshTokenResult,
  GoTrueClientOptions,
  InitializeResult,
  OAuthResponse,
  SSOResponse,
  Provider,
  Session,
  SignInWithOAuthCredentials,
  SignInWithPasswordCredentials,
  SignInWithPasswordlessCredentials,
  SignInWithSSO,
  SignUpWithPasswordCredentials,
  Subscription,
  SupportedStorage,
  User,
  UserAttributes,
  UserResponse,
  VerifyOtpParams,
  GoTrueMFAApi,
  MFAEnrollParams,
  AuthMFAEnrollResponse,
  MFAChallengeParams,
  AuthMFAChallengeResponse,
  MFAUnenrollParams,
  AuthMFAUnenrollResponse,
  MFAVerifyParams,
  AuthMFAVerifyResponse,
  AuthMFAListFactorsResponse,
  AMREntry,
  AuthMFAGetAuthenticatorAssuranceLevelResponse,
  AuthenticatorAssuranceLevels,
  Factor,
  MFAChallengeAndVerifyParams,
} from './lib/types'

polyfillGlobalThis() // Make "globalThis" available

const DEFAULT_OPTIONS: Omit<Required<GoTrueClientOptions>, 'fetch' | 'storage'> = {
  url: GOTRUE_URL,
  storageKey: STORAGE_KEY,
  autoRefreshToken: true,
  persistSession: true,
  detectSessionInUrl: true,
  headers: DEFAULT_HEADERS,
}

export default class GoTrueClient {
  /**
   * Namespace for the GoTrue admin methods.
   * These methods should only be used in a trusted server-side environment.
   */
  admin: GoTrueAdminApi
  /**
   * Namespace for the MFA methods.
   */
  mfa: GoTrueMFAApi
  /**
   * The storage key used to identify the values saved in localStorage
   */
  protected storageKey: string

  /**
   * The session object for the currently logged in user. If null, it means there isn't a logged-in user.
   * Only used if persistSession is false.
   */
  protected inMemorySession: Session | null

  protected autoRefreshToken: boolean
  protected persistSession: boolean
  protected storage: SupportedStorage
  protected stateChangeEmitters: Map<string, Subscription> = new Map()
  protected refreshTokenTimer?: ReturnType<typeof setTimeout>
  protected networkRetries = 0
  protected refreshingDeferred: Deferred<CallRefreshTokenResult> | null = null
  /**
   * Keeps track of the async client initialization.
   * When null or not yet resolved the auth state is `unknown`
   * Once resolved the the auth state is known and it's save to call any further client methods.
   * Keep extra care to never reject or throw uncaught errors
   */
  protected initializePromise: Promise<InitializeResult> | null = null
  protected detectSessionInUrl = true
  protected url: string
  protected headers: {
    [key: string]: string
  }
  protected fetch: Fetch

  /**
   * Create a new client for use in the browser.
   */
  constructor(options: GoTrueClientOptions) {
    const settings = { ...DEFAULT_OPTIONS, ...options }
    this.inMemorySession = null
    this.storageKey = settings.storageKey
    this.autoRefreshToken = settings.autoRefreshToken
    this.persistSession = settings.persistSession
    this.storage = settings.storage || localStorageAdapter
    this.admin = new GoTrueAdminApi({
      url: settings.url,
      headers: settings.headers,
      fetch: settings.fetch,
    })

    this.url = settings.url
    this.headers = settings.headers
    this.fetch = resolveFetch(settings.fetch)
    this.detectSessionInUrl = settings.detectSessionInUrl

    this.initialize()
    this.mfa = {
      verify: this._verify.bind(this),
      enroll: this._enroll.bind(this),
      unenroll: this._unenroll.bind(this),
      challenge: this._challenge.bind(this),
      listFactors: this._listFactors.bind(this),
      challengeAndVerify: this._challengeAndVerify.bind(this),
      getAuthenticatorAssuranceLevel: this._getAuthenticatorAssuranceLevel.bind(this),
    }
  }

  /**
   * Initializes the client session either from the url or from storage.
   * This method is automatically called when instantiating the client, but should also be called
   * manually when checking for an error from an auth redirect (oauth, magiclink, password recovery, etc).
   */
  initialize(): Promise<InitializeResult> {
    if (!this.initializePromise) {
      this.initializePromise = this._initialize()
    }

    return this.initializePromise
  }

  /**
   * IMPORTANT:
   * 1. Never throw in this method, as it is called from the constructor
   * 2. Never return a session from this method as it would be cached over
   *    the whole lifetime of the client
   */
  private async _initialize(): Promise<InitializeResult> {
    if (this.initializePromise) {
      return this.initializePromise
    }

    try {
      if (this.detectSessionInUrl && this._isImplicitGrantFlow()) {
        const { data, error } = await this._getSessionFromUrl()

        if (error) {
          // failed login attempt via url,
          // remove old session as in verifyOtp, signUp and signInWith*
          await this._removeSession()

          return { error }
        }

        const { session, redirectType } = data

        await this._saveSession(session)
        this._notifyAllSubscribers('SIGNED_IN', session)
        if (redirectType === 'recovery') {
          this._notifyAllSubscribers('PASSWORD_RECOVERY', session)
        }

        return { error: null }
      }

      // no login attempt via callback url try to recover session from storage
      await this._recoverAndRefresh()
      return { error: null }
    } catch (error) {
      if (isAuthError(error)) {
        return { error }
      }

      return {
        error: new AuthUnknownError('Unexpected error during initialization', error),
      }
    } finally {
      this._handleVisibilityChange()
    }
  }

  /**
   * Creates a new user.
   * @returns A logged-in session if the server has "autoconfirm" ON
   * @returns A user if the server has "autoconfirm" OFF
   */
  async signUp(credentials: SignUpWithPasswordCredentials): Promise<AuthResponse> {
    try {
      await this._removeSession()

      let res: AuthResponse
      if ('email' in credentials) {
        const { email, password, options } = credentials
        res = await _request(this.fetch, 'POST', `${this.url}/signup`, {
          headers: this.headers,
          redirectTo: options?.emailRedirectTo,
          body: {
            email,
            password,
            data: options?.data ?? {},
            gotrue_meta_security: { captcha_token: options?.captchaToken },
          },
          xform: _sessionResponse,
        })
      } else if ('phone' in credentials) {
        const { phone, password, options } = credentials
        res = await _request(this.fetch, 'POST', `${this.url}/signup`, {
          headers: this.headers,
          body: {
            phone,
            password,
            data: options?.data ?? {},
            gotrue_meta_security: { captcha_token: options?.captchaToken },
          },
          xform: _sessionResponse,
        })
      } else {
        throw new AuthInvalidCredentialsError(
          'You must provide either an email or phone number and a password'
        )
      }

      const { data, error } = res

      if (error || !data) {
        return { data: { user: null, session: null }, error: error }
      }

      const session: Session | null = data.session
      const user: User | null = data.user

      if (data.session) {
        await this._saveSession(data.session)
        this._notifyAllSubscribers('SIGNED_IN', session)
      }

      return { data: { user, session }, error: null }
    } catch (error) {
      if (isAuthError(error)) {
        return { data: { user: null, session: null }, error }
      }

      throw error
    }
  }

  /**
   * Log in an existing user with an email and password or phone and password.
   */
  async signInWithPassword(credentials: SignInWithPasswordCredentials): Promise<AuthResponse> {
    try {
      await this._removeSession()

      let res: AuthResponse
      if ('email' in credentials) {
        const { email, password, options } = credentials
        res = await _request(this.fetch, 'POST', `${this.url}/token?grant_type=password`, {
          headers: this.headers,
          body: {
            email,
            password,
            data: options?.data ?? {},
            gotrue_meta_security: { captcha_token: options?.captchaToken },
          },
          xform: _sessionResponse,
        })
      } else if ('phone' in credentials) {
        const { phone, password, options } = credentials
        res = await _request(this.fetch, 'POST', `${this.url}/token?grant_type=password`, {
          headers: this.headers,
          body: {
            phone,
            password,
            data: options?.data ?? {},
            gotrue_meta_security: { captcha_token: options?.captchaToken },
          },
          xform: _sessionResponse,
        })
      } else {
        throw new AuthInvalidCredentialsError(
          'You must provide either an email or phone number and a password'
        )
      }
      const { data, error } = res
      if (error || !data) return { data: { user: null, session: null }, error }
      if (data.session) {
        await this._saveSession(data.session)
        this._notifyAllSubscribers('SIGNED_IN', data.session)
      }
      return { data, error }
    } catch (error) {
      if (isAuthError(error)) {
        return { data: { user: null, session: null }, error }
      }
      throw error
    }
  }

  /**
   * Log in an existing user via a third-party provider.
   */
  async signInWithOAuth(credentials: SignInWithOAuthCredentials): Promise<OAuthResponse> {
    await this._removeSession()
    return this._handleProviderSignIn(credentials.provider, {
      redirectTo: credentials.options?.redirectTo,
      scopes: credentials.options?.scopes,
      queryParams: credentials.options?.queryParams,
    })
  }

  /**
   * Log in a user using magiclink or a one-time password (OTP).
   * If the `{{ .ConfirmationURL }}` variable is specified in the email template, a magiclink will be sent.
   * If the `{{ .Token }}` variable is specified in the email template, an OTP will be sent.
   * If you're using phone sign-ins, only an OTP will be sent. You won't be able to send a magiclink for phone sign-ins.
   */
  async signInWithOtp(credentials: SignInWithPasswordlessCredentials): Promise<AuthResponse> {
    try {
      await this._removeSession()

      if ('email' in credentials) {
        const { email, options } = credentials
        const { error } = await _request(this.fetch, 'POST', `${this.url}/otp`, {
          headers: this.headers,
          body: {
            email,
            data: options?.data ?? {},
            create_user: options?.shouldCreateUser ?? true,
            gotrue_meta_security: { captcha_token: options?.captchaToken },
          },
          redirectTo: options?.emailRedirectTo,
        })
        return { data: { user: null, session: null }, error }
      }
      if ('phone' in credentials) {
        const { phone, options } = credentials
        const { error } = await _request(this.fetch, 'POST', `${this.url}/otp`, {
          headers: this.headers,
          body: {
            phone,
            data: options?.data ?? {},
            create_user: options?.shouldCreateUser ?? true,
            gotrue_meta_security: { captcha_token: options?.captchaToken },
          },
        })
        return { data: { user: null, session: null }, error }
      }
      throw new AuthInvalidCredentialsError('You must provide either an email or phone number.')
    } catch (error) {
      if (isAuthError(error)) {
        return { data: { user: null, session: null }, error }
      }

      throw error
    }
  }

  /**
   * Log in a user given a User supplied OTP received via mobile.
   */
  async verifyOtp(params: VerifyOtpParams): Promise<AuthResponse> {
    try {
      await this._removeSession()

      const { data, error } = await _request(this.fetch, 'POST', `${this.url}/verify`, {
        headers: this.headers,
        body: {
          ...params,
          gotrue_meta_security: { captcha_token: params.options?.captchaToken },
        },
        redirectTo: params.options?.redirectTo,
        xform: _sessionResponse,
      })

      if (error) {
        throw error
      }

      if (!data) {
        throw 'An error occurred on token verification.'
      }

      const session: Session | null = data.session
      const user: User = data.user

      if (session?.access_token) {
        await this._saveSession(session as Session)
        this._notifyAllSubscribers('SIGNED_IN', session)
      }

      return { data: { user, session }, error: null }
    } catch (error) {
      if (isAuthError(error)) {
        return { data: { user: null, session: null }, error }
      }

      throw error
    }
  }

  /**
   * Attempts a single-sign on using an enterprise Identity Provider. A
   * successful SSO attempt will redirect the current page to the identity
   * provider authorization page. The redirect URL is implementation and SSO
   * protocol specific.
   *
   * You can use it by providing a SSO domain. Typically you can extract this
   * domain by asking users for their email address. If this domain is
   * registered on the Auth instance the redirect will use that organization's
   * currently active SSO Identity Provider for the login.
   *
   * If you have built an organization-specific login page, you can use the
   * organization's SSO Identity Provider UUID directly instead.
   *
   * This API is experimental and availability is conditional on correct
   * settings on the Auth service.
   *
   * @experimental
   */
  async signInWithSSO(params: SignInWithSSO): Promise<SSOResponse> {
    try {
      await this._removeSession()

      return await _request(this.fetch, 'POST', `${this.url}/sso`, {
        body: {
          ...('providerId' in params ? { provider_id: params.providerId } : null),
          ...('domain' in params ? { domain: params.domain } : null),
          redirect_to: params.options?.redirectTo ?? undefined,
          ...(params?.options?.captchaToken
            ? { gotrue_meta_security: { captcha_token: params.options.captchaToken } }
            : null),
          skip_http_redirect: true, // fetch does not handle redirects
        },
        headers: this.headers,
        xform: _ssoResponse,
      })
    } catch (error) {
      if (isAuthError(error)) {
        return { data: null, error }
      }
      throw error
    }
  }

  /**
   * Returns the session, refreshing it if necessary.
   * The session returned can be null if the session is not detected which can happen in the event a user is not signed-in or has logged out.
   */
  async getSession(): Promise<
    | {
        data: {
          session: Session
        }
        error: null
      }
    | {
        data: {
          session: null
        }
        error: AuthError
      }
    | {
        data: {
          session: null
        }
        error: null
      }
  > {
    // make sure we've read the session from the url if there is one
    // save to just await, as long we make sure _initialize() never throws
    await this.initializePromise

    let currentSession: Session | null = null

    if (this.persistSession) {
      const maybeSession = await getItemAsync(this.storage, this.storageKey)

      if (maybeSession !== null) {
        if (this._isValidSession(maybeSession)) {
          currentSession = maybeSession
        } else {
          await this._removeSession()
        }
      }
    } else {
      currentSession = this.inMemorySession
    }

    if (!currentSession) {
      return { data: { session: null }, error: null }
    }

<<<<<<< HEAD
    const timeNow = Math.round(Date.now() / 1000)
=======
>>>>>>> ed8fe4f4
    const hasExpired = currentSession.expires_at
      ? currentSession.expires_at <= Date.now() / 1000
      : false
    if (!hasExpired) {
      return { data: { session: currentSession }, error: null }
    }

    const { session, error } = await this._callRefreshToken(currentSession.refresh_token)
    if (error) {
      return { data: { session: null }, error }
    }

    return { data: { session }, error: null }
  }

  /**
   * Gets the current user details if there is an existing session.
   * @param jwt Takes in an optional access token jwt. If no jwt is provided, getUser() will attempt to get the jwt from the current session.
   */
  async getUser(jwt?: string): Promise<UserResponse> {
    try {
      if (!jwt) {
        const { data, error } = await this.getSession()
        if (error) {
          throw error
        }

        // Default to Authorization header if there is no existing session
        jwt = data.session?.access_token ?? undefined
      }

      return await _request(this.fetch, 'GET', `${this.url}/user`, {
        headers: this.headers,
        jwt: jwt,
        xform: _userResponse,
      })
    } catch (error) {
      if (isAuthError(error)) {
        return { data: { user: null }, error }
      }

      throw error
    }
  }

  /**
   * Updates user data, if there is a logged in user.
   */
  async updateUser(attributes: UserAttributes): Promise<UserResponse> {
    try {
      const { data: sessionData, error: sessionError } = await this.getSession()
      if (sessionError) {
        throw sessionError
      }
      if (!sessionData.session) {
        throw new AuthSessionMissingError()
      }
      const session: Session = sessionData.session
      const { data, error: userError } = await _request(this.fetch, 'PUT', `${this.url}/user`, {
        headers: this.headers,
        body: attributes,
        jwt: session.access_token,
        xform: _userResponse,
      })
      if (userError) throw userError
      session.user = data.user as User
      await this._saveSession(session)
      this._notifyAllSubscribers('USER_UPDATED', session)

      return { data: { user: session.user }, error: null }
    } catch (error) {
      if (isAuthError(error)) {
        return { data: { user: null }, error }
      }

      throw error
    }
  }

  /**
   * Decodes a JWT (without performing any validation).
   */
  private _decodeJWT(jwt: string): {
    exp?: number
    aal?: AuthenticatorAssuranceLevels | null
    amr?: AMREntry[] | null
  } {
    return decodeJWTPayload(jwt)
  }

  /**
   * Sets the session data from the current session. If the current session is expired, setSession will take care of refreshing it to obtain a new session.
   * If the refresh token in the current session is invalid and the current session has expired, an error will be thrown.
   * If the current session does not contain at expires_at field, setSession will use the exp claim defined in the access token.
   * @param currentSession The current session that minimally contains an access token and refresh token.
   */
  async setSession(currentSession: {
    access_token: string
    refresh_token: string
  }): Promise<AuthResponse> {
    try {
      const timeNow = Date.now() / 1000
      let expiresAt = timeNow
      let hasExpired = true
      let session: Session | null = null
      if (currentSession.access_token && currentSession.access_token.split('.')[1]) {
        const payload = this._decodeJWT(currentSession.access_token)

        if (payload.exp) {
          expiresAt = payload.exp
          hasExpired = expiresAt <= timeNow
        }
      }

      if (hasExpired) {
        if (!currentSession.refresh_token) {
          throw new AuthSessionMissingError()
        }
        const { data, error } = await this._refreshAccessToken(currentSession.refresh_token)
        if (error) {
          return { data: { session: null, user: null }, error: error }
        }

        if (!data.session) {
          return { data: { session: null, user: null }, error: null }
        }
        session = data.session
      } else {
        const { data, error } = await this.getUser(currentSession.access_token)
        if (error) {
          throw error
        }
        session = {
          access_token: currentSession.access_token,
          refresh_token: currentSession.refresh_token,
          user: data.user,
          token_type: 'bearer',
          expires_in: expiresAt - timeNow,
          expires_at: expiresAt,
        }
      }

      await this._saveSession(session)
      this._notifyAllSubscribers('TOKEN_REFRESHED', session)

      return { data: { session, user: session.user }, error: null }
    } catch (error) {
      if (isAuthError(error)) {
        return { data: { session: null, user: null }, error }
      }

      throw error
    }
  }

  /**
   * Returns a new session, regardless of expiry status.
   * Takes in an optional current session. If not passed in, then refreshSession() will attempt to retrieve it from getSession().
   * If the current session's refresh token is invalid, an error will be thrown.
   * @param currentSession The current session. If passed in, it must contain a refresh token.
   */
  async refreshSession(currentSession?: { refresh_token: string }): Promise<AuthResponse> {
    try {
      if (!currentSession) {
        const { data, error } = await this.getSession()
        if (error) {
          throw error
        }

        currentSession = data.session ?? undefined
      }

      if (!currentSession?.refresh_token) {
        throw new AuthSessionMissingError()
      }

      const { session, error } = await this._callRefreshToken(currentSession.refresh_token)
      if (error) {
        return { data: { user: null, session: null }, error: error }
      }

      if (!session) {
        return { data: { user: null, session: null }, error: null }
      }

      return { data: { user: session.user, session }, error: null }
    } catch (error) {
      if (isAuthError(error)) {
        return { data: { user: null, session: null }, error }
      }

      throw error
    }
  }

  /**
   * Gets the session data from a URL string
   */
  private async _getSessionFromUrl(): Promise<
    | {
        data: { session: Session; redirectType: string | null }
        error: null
      }
    | { data: { session: null; redirectType: null }; error: AuthError }
  > {
    try {
      if (!isBrowser()) throw new AuthImplicitGrantRedirectError('No browser detected.')
      if (!this._isImplicitGrantFlow()) {
        throw new AuthImplicitGrantRedirectError('Not a valid implicit grant flow url.')
      }

      const error_description = getParameterByName('error_description')
      if (error_description) {
        const error_code = getParameterByName('error_code')
        if (!error_code) throw new AuthImplicitGrantRedirectError('No error_code detected.')
        const error = getParameterByName('error')
        if (!error) throw new AuthImplicitGrantRedirectError('No error detected.')

        throw new AuthImplicitGrantRedirectError(error_description, { error, code: error_code })
      }

      const provider_token = getParameterByName('provider_token')
      const provider_refresh_token = getParameterByName('provider_refresh_token')
      const access_token = getParameterByName('access_token')
      if (!access_token) throw new AuthImplicitGrantRedirectError('No access_token detected.')
      const expires_in = getParameterByName('expires_in')
      if (!expires_in) throw new AuthImplicitGrantRedirectError('No expires_in detected.')
      const refresh_token = getParameterByName('refresh_token')
      if (!refresh_token) throw new AuthImplicitGrantRedirectError('No refresh_token detected.')
      const token_type = getParameterByName('token_type')
      if (!token_type) throw new AuthImplicitGrantRedirectError('No token_type detected.')

      const timeNow = Math.round(Date.now() / 1000)
      const expires_at = timeNow + parseInt(expires_in)

      const { data, error } = await this.getUser(access_token)
      if (error) throw error
      const user: User = data.user
      const session: Session = {
        provider_token,
        provider_refresh_token,
        access_token,
        expires_in: parseInt(expires_in),
        expires_at,
        refresh_token,
        token_type,
        user,
      }
      const redirectType = getParameterByName('type')

      // Remove tokens from URL
      window.location.hash = ''

      return { data: { session, redirectType }, error: null }
    } catch (error) {
      if (isAuthError(error)) {
        return { data: { session: null, redirectType: null }, error }
      }

      throw error
    }
  }

  /**
   * Checks if the current URL contains parameters given by an implicit oauth grant flow (https://www.rfc-editor.org/rfc/rfc6749.html#section-4.2)
   */
  private _isImplicitGrantFlow(): boolean {
    return (
      isBrowser() &&
      (Boolean(getParameterByName('access_token')) ||
        Boolean(getParameterByName('error_description')))
    )
  }

  /**
   * Inside a browser context, `signOut()` will remove the logged in user from the browser session
   * and log them out - removing all items from localstorage and then trigger a `"SIGNED_OUT"` event.
   *
   * For server-side management, you can revoke all refresh tokens for a user by passing a user's JWT through to `auth.api.signOut(JWT: string)`.
   * There is no way to revoke a user's access token jwt until it expires. It is recommended to set a shorter expiry on the jwt for this reason.
   */
  async signOut(): Promise<{ error: AuthError | null }> {
    const { data, error: sessionError } = await this.getSession()
    if (sessionError) {
      return { error: sessionError }
    }
    const accessToken = data.session?.access_token
    if (accessToken) {
      const { error } = await this.admin.signOut(accessToken)
      if (error) {
        // ignore 404s since user might not exist anymore
        // ignore 401s since an invalid or expired JWT should sign out the current session
        if (!(isAuthApiError(error) && (error.status === 404 || error.status === 401))) {
          return { error }
        }
      }
    }
    await this._removeSession()
    this._notifyAllSubscribers('SIGNED_OUT', null)
    return { error: null }
  }

  /**
   * Receive a notification every time an auth event happens.
   * @param callback A callback function to be invoked when an auth event happens.
   */
  onAuthStateChange(callback: (event: AuthChangeEvent, session: Session | null) => void): {
    data: { subscription: Subscription }
  } {
    const id: string = uuid()
    const subscription: Subscription = {
      id,
      callback,
      unsubscribe: () => {
        this.stateChangeEmitters.delete(id)
      },
    }

    this.stateChangeEmitters.set(id, subscription)

    return { data: { subscription } }
  }

  /**
   * Sends a password reset request to an email address.
   * @param email The email address of the user.
   * @param options.redirectTo The URL to send the user to after they click the password reset link.
   * @param options.captchaToken Verification token received when the user completes the captcha on the site.
   */
  async resetPasswordForEmail(
    email: string,
    options: {
      redirectTo?: string
      captchaToken?: string
    } = {}
  ): Promise<
    | {
        data: {}
        error: null
      }
    | { data: null; error: AuthError }
  > {
    try {
      return await _request(this.fetch, 'POST', `${this.url}/recover`, {
        body: { email, gotrue_meta_security: { captcha_token: options.captchaToken } },
        headers: this.headers,
        redirectTo: options.redirectTo,
      })
    } catch (error) {
      if (isAuthError(error)) {
        return { data: null, error }
      }

      throw error
    }
  }

  /**
   * Generates a new JWT.
   * @param refreshToken A valid refresh token that was returned on login.
   */
  private async _refreshAccessToken(refreshToken: string): Promise<AuthResponse> {
    try {
      return await _request(this.fetch, 'POST', `${this.url}/token?grant_type=refresh_token`, {
        body: { refresh_token: refreshToken },
        headers: this.headers,
        xform: _sessionResponse,
      })
    } catch (error) {
      if (isAuthError(error)) {
        return { data: { session: null, user: null }, error }
      }
      throw error
    }
  }

  private _isValidSession(maybeSession: unknown): maybeSession is Session {
    const isValidSession =
      typeof maybeSession === 'object' &&
      maybeSession !== null &&
      'access_token' in maybeSession &&
      'refresh_token' in maybeSession &&
      'expires_at' in maybeSession

    return isValidSession
  }

  private _handleProviderSignIn(
    provider: Provider,
    options: {
      redirectTo?: string
      scopes?: string
      queryParams?: { [key: string]: string }
    } = {}
  ) {
    const url: string = this._getUrlForProvider(provider, {
      redirectTo: options.redirectTo,
      scopes: options.scopes,
      queryParams: options.queryParams,
    })
    // try to open on the browser
    if (isBrowser()) {
      window.location.href = url
    }
    return { data: { provider, url }, error: null }
  }

  /**
   * Recovers the session from LocalStorage and refreshes
   * Note: this method is async to accommodate for AsyncStorage e.g. in React native.
   */
  private async _recoverAndRefresh() {
    try {
      const currentSession = await getItemAsync(this.storage, this.storageKey)
      if (!this._isValidSession(currentSession)) {
        if (currentSession !== null) {
          await this._removeSession()
        }

        return
      }

      const timeNow = Math.round(Date.now() / 1000)

      if ((currentSession.expires_at ?? Infinity) < timeNow + EXPIRY_MARGIN) {
        if (this.autoRefreshToken && currentSession.refresh_token) {
          this.networkRetries++
          const { error } = await this._callRefreshToken(currentSession.refresh_token)
          if (error) {
            console.log(error.message)
            if (
              error instanceof AuthRetryableFetchError &&
              this.networkRetries < NETWORK_FAILURE.MAX_RETRIES
            ) {
              if (this.refreshTokenTimer) clearTimeout(this.refreshTokenTimer)
              this.refreshTokenTimer = setTimeout(
                () => this._recoverAndRefresh(),
                NETWORK_FAILURE.RETRY_INTERVAL ** this.networkRetries * 100 // exponential backoff
              )
              return
            }
            await this._removeSession()
          }
          this.networkRetries = 0
        } else {
          await this._removeSession()
        }
      } else {
        if (this.persistSession) {
          await this._saveSession(currentSession)
        }
        this._notifyAllSubscribers('SIGNED_IN', currentSession)
      }
    } catch (err) {
      console.error(err)
      return
    }
  }

  private async _callRefreshToken(refreshToken: string): Promise<CallRefreshTokenResult> {
    // refreshing is already in progress
    if (this.refreshingDeferred) {
      return this.refreshingDeferred.promise
    }

    try {
      this.refreshingDeferred = new Deferred<CallRefreshTokenResult>()

      if (!refreshToken) {
        throw new AuthSessionMissingError()
      }
      const { data, error } = await this._refreshAccessToken(refreshToken)
      if (error) throw error
      if (!data.session) throw new AuthSessionMissingError()

      await this._saveSession(data.session)
      this._notifyAllSubscribers('TOKEN_REFRESHED', data.session)

      const result = { session: data.session, error: null }

      this.refreshingDeferred.resolve(result)

      return result
    } catch (error) {
      if (isAuthError(error)) {
        const result = { session: null, error }

        this.refreshingDeferred?.resolve(result)

        return result
      }

      this.refreshingDeferred?.reject(error)
      throw error
    } finally {
      this.refreshingDeferred = null
    }
  }

  private _notifyAllSubscribers(event: AuthChangeEvent, session: Session | null) {
    this.stateChangeEmitters.forEach((x) => x.callback(event, session))
  }

  /**
   * set currentSession and currentUser
   * process to _startAutoRefreshToken if possible
   */
  private async _saveSession(session: Session) {
    if (!this.persistSession) {
      this.inMemorySession = session
    }

    const expiresAt = session.expires_at
    if (expiresAt) {
      const timeNow = Math.round(Date.now() / 1000)
      const expiresIn = expiresAt - timeNow
      const refreshDurationBeforeExpires = expiresIn > EXPIRY_MARGIN ? EXPIRY_MARGIN : 0.5
      this._startAutoRefreshToken((expiresIn - refreshDurationBeforeExpires) * 1000)
    }

    if (this.persistSession && session.expires_at) {
      await this._persistSession(session)
    }
  }

  private _persistSession(currentSession: Session) {
    return setItemAsync(this.storage, this.storageKey, currentSession)
  }

  private async _removeSession() {
    if (this.persistSession) {
      await removeItemAsync(this.storage, this.storageKey)
    } else {
      this.inMemorySession = null
    }

    if (this.refreshTokenTimer) {
      clearTimeout(this.refreshTokenTimer)
    }
  }

  /**
   * Clear and re-create refresh token timer
   * @param value time intervals in milliseconds.
   * @param session The current session.
   */
  private _startAutoRefreshToken(value: number) {
    if (this.refreshTokenTimer) clearTimeout(this.refreshTokenTimer)
    if (value <= 0 || !this.autoRefreshToken) return

    this.refreshTokenTimer = setTimeout(async () => {
      this.networkRetries++
      const {
        data: { session },
        error: sessionError,
      } = await this.getSession()
      if (!sessionError && session) {
        const { error } = await this._callRefreshToken(session.refresh_token)
        if (!error) this.networkRetries = 0
        if (
          error instanceof AuthRetryableFetchError &&
          this.networkRetries < NETWORK_FAILURE.MAX_RETRIES
        )
          this._startAutoRefreshToken(NETWORK_FAILURE.RETRY_INTERVAL ** this.networkRetries * 100) // exponential backoff
      }
    }, value)
    if (typeof this.refreshTokenTimer.unref === 'function') this.refreshTokenTimer.unref()
  }

  private _handleVisibilityChange() {
    if (!isBrowser() || !window?.addEventListener) {
      return false
    }

    try {
      window?.addEventListener('visibilitychange', async () => {
        if (document.visibilityState === 'visible') {
          await this.initializePromise
          await this._recoverAndRefresh()
        }
      })
    } catch (error) {
      console.error('_handleVisibilityChange', error)
    }
  }

  /**
   * Generates the relevant login URL for a third-party provider.
   * @param options.redirectTo A URL or mobile address to send the user to after they are confirmed.
   * @param options.scopes A space-separated list of scopes granted to the OAuth application.
   * @param options.queryParams An object of key-value pairs containing query parameters granted to the OAuth application.
   */
  private _getUrlForProvider(
    provider: Provider,
    options: {
      redirectTo?: string
      scopes?: string
      queryParams?: { [key: string]: string }
    }
  ) {
    const urlParams: string[] = [`provider=${encodeURIComponent(provider)}`]
    if (options?.redirectTo) {
      urlParams.push(`redirect_to=${encodeURIComponent(options.redirectTo)}`)
    }
    if (options?.scopes) {
      urlParams.push(`scopes=${encodeURIComponent(options.scopes)}`)
    }
    if (options?.queryParams) {
      const query = new URLSearchParams(options.queryParams)
      urlParams.push(query.toString())
    }
    return `${this.url}/authorize?${urlParams.join('&')}`
  }

  private async _unenroll(params: MFAUnenrollParams): Promise<AuthMFAUnenrollResponse> {
    const { data: sessionData, error: sessionError } = await this.getSession()
    if (sessionError) {
      return { data: null, error: sessionError }
    }

    return await _request(this.fetch, 'DELETE', `${this.url}/factors/${params.factorId}`, {
      headers: this.headers,
      jwt: sessionData?.session?.access_token,
    })
  }

  /**
   * Deletes a registered factor from GoTrue
   * @param friendlyName Human readable name assigned to a device
   * @param factorType device which we're validating against. Can only be TOTP for now.
   * @param issuer domain which the user is enrolling with
   */
  private async _enroll(params: MFAEnrollParams): Promise<AuthMFAEnrollResponse> {
    const { data: sessionData, error: sessionError } = await this.getSession()
    if (sessionError) {
      return { data: null, error: sessionError }
    }

    const { data, error } = await _request(this.fetch, 'POST', `${this.url}/factors`, {
      body: {
        friendly_name: params.friendlyName,
        factor_type: params.factorType,
        issuer: params.issuer,
      },
      headers: this.headers,
      jwt: sessionData?.session?.access_token,
    })

    if (error) {
      return { data: null, error }
    }

    if (data?.totp?.qr_code) {
      data.totp.qr_code = `data:image/svg+xml;utf-8,${data.totp.qr_code}`
    }

    return { data, error: null }
  }

  /**
   * Validates a device as part of the enrollment step.
   * @param factorID System assigned identifier for authenticator device as returned by enroll
   * @param code Code Generated by an authenticator device
   */
  private async _verify(params: MFAVerifyParams): Promise<AuthMFAVerifyResponse> {
    const { data: sessionData, error: sessionError } = await this.getSession()
    if (sessionError) {
      return { data: null, error: sessionError }
    }

    const { data, error } = await _request(
      this.fetch,
      'POST',
      `${this.url}/factors/${params.factorId}/verify`,
      {
        body: { code: params.code, challenge_id: params.challengeId },
        headers: this.headers,
        jwt: sessionData?.session?.access_token,
      }
    )
    if (error) {
      return { data: null, error }
    }

    await this._saveSession({
      expires_at: Math.round(Date.now() / 1000) + data.expires_in,
      ...data,
    })
    this._notifyAllSubscribers('MFA_CHALLENGE_VERIFIED', data)

    return { data, error }
  }

  /**
   * Creates a challenge which a user can verify against
   * @param factorID System assigned identifier for authenticator device as returned by enroll
   */
  private async _challenge(params: MFAChallengeParams): Promise<AuthMFAChallengeResponse> {
    const { data: sessionData, error: sessionError } = await this.getSession()
    if (sessionError) {
      return { data: null, error: sessionError }
    }

    return await _request(this.fetch, 'POST', `${this.url}/factors/${params.factorId}/challenge`, {
      headers: this.headers,
      jwt: sessionData?.session?.access_token,
    })
  }
  private async _challengeAndVerify(
    params: MFAChallengeAndVerifyParams
  ): Promise<AuthMFAVerifyResponse> {
    const { data: challengeData, error: challengeError } = await this._challenge({
      factorId: params.factorId,
    })
    if (challengeError) {
      return { data: null, error: challengeError }
    }
    return await this._verify({
      factorId: params.factorId,
      challengeId: challengeData.id,
      code: params.code,
    })
  }

  /**
   * Displays all devices for a given user
   */
  private async _listFactors(): Promise<AuthMFAListFactorsResponse> {
    const {
      data: { user },
      error: userError,
    } = await this.getUser()
    if (userError) {
      return { data: null, error: userError }
    }

    const factors = user?.factors || []
    const totp = factors.filter(
      (factor) => factor.factor_type === 'totp' && factor.status === 'verified'
    )

    return {
      data: {
        all: factors,
        totp,
      },
      error: null,
    }
  }

  private async _getAuthenticatorAssuranceLevel(): Promise<AuthMFAGetAuthenticatorAssuranceLevelResponse> {
    const {
      data: { session },
      error: sessionError,
    } = await this.getSession()
    if (sessionError) {
      return { data: null, error: sessionError }
    }
    if (!session) {
      return {
        data: { currentLevel: null, nextLevel: null, currentAuthenticationMethods: [] },
        error: null,
      }
    }

    const payload = this._decodeJWT(session.access_token)

    let currentLevel: AuthenticatorAssuranceLevels | null = null

    if (payload.aal) {
      currentLevel = payload.aal
    }

    let nextLevel: AuthenticatorAssuranceLevels | null = currentLevel

    const verifiedFactors =
      session.user.factors?.filter((factor: Factor) => factor.status === 'verified') ?? []

    if (verifiedFactors.length > 0) {
      nextLevel = 'aal2'
    }

    const currentAuthenticationMethods = payload.amr || []

    return { data: { currentLevel, nextLevel, currentAuthenticationMethods }, error: null }
  }
}<|MERGE_RESOLUTION|>--- conflicted
+++ resolved
@@ -528,10 +528,6 @@
       return { data: { session: null }, error: null }
     }
 
-<<<<<<< HEAD
-    const timeNow = Math.round(Date.now() / 1000)
-=======
->>>>>>> ed8fe4f4
     const hasExpired = currentSession.expires_at
       ? currentSession.expires_at <= Date.now() / 1000
       : false
