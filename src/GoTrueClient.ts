import GoTrueAdminApi from './GoTrueAdminApi'
import { DEFAULT_HEADERS, EXPIRY_MARGIN, GOTRUE_URL, STORAGE_KEY } from './lib/constants'
import {
  AuthError,
  AuthImplicitGrantRedirectError,
  AuthPKCEGrantCodeExchangeError,
  AuthInvalidCredentialsError,
  AuthRetryableFetchError,
  AuthSessionMissingError,
  AuthUnknownError,
  isAuthApiError,
  isAuthError,
} from './lib/errors'
import { Fetch, _request, _sessionResponse, _userResponse, _ssoResponse } from './lib/fetch'
import {
  decodeJWTPayload,
  Deferred,
  getItemAsync,
  getParameterByName,
  isBrowser,
  removeItemAsync,
  resolveFetch,
  setItemAsync,
  uuid,
  retryable,
  sleep,
  generatePKCEVerifier,
  generatePKCEChallenge,
} from './lib/helpers'
import localStorageAdapter from './lib/local-storage'
import { polyfillGlobalThis } from './lib/polyfills'

import type {
  AuthChangeEvent,
  AuthResponse,
  CallRefreshTokenResult,
  GoTrueClientOptions,
  InitializeResult,
  OAuthResponse,
  SSOResponse,
  Provider,
  Session,
  SignInWithIdTokenCredentials,
  SignInWithOAuthCredentials,
  SignInWithPasswordCredentials,
  SignInWithPasswordlessCredentials,
  SignUpWithPasswordCredentials,
  SignInWithSSO,
  Subscription,
  SupportedStorage,
  User,
  UserAttributes,
  UserResponse,
  VerifyOtpParams,
  GoTrueMFAApi,
  MFAEnrollParams,
  AuthMFAEnrollResponse,
  MFAChallengeParams,
  AuthMFAChallengeResponse,
  MFAUnenrollParams,
  AuthMFAUnenrollResponse,
  MFAVerifyParams,
  AuthMFAVerifyResponse,
  AuthMFAListFactorsResponse,
  AMREntry,
  AuthMFAGetAuthenticatorAssuranceLevelResponse,
  AuthenticatorAssuranceLevels,
  Factor,
  MFAChallengeAndVerifyParams,
  AuthFlowType,
} from './lib/types'

polyfillGlobalThis() // Make "globalThis" available

const DEFAULT_OPTIONS: Omit<Required<GoTrueClientOptions>, 'fetch' | 'storage'> = {
  url: GOTRUE_URL,
  storageKey: STORAGE_KEY,
  autoRefreshToken: true,
  persistSession: true,
  detectSessionInUrl: true,
  headers: DEFAULT_HEADERS,
  flowType: 'implicit',
}

/** Current session will be checked for refresh at this interval. */
const AUTO_REFRESH_TICK_DURATION = 10 * 1000

/**
 * A token refresh will be attempted this many ticks before the current session expires. */
const AUTO_REFRESH_TICK_THRESHOLD = 3

export default class GoTrueClient {
  /**
   * Namespace for the GoTrue admin methods.
   * These methods should only be used in a trusted server-side environment.
   */
  admin: GoTrueAdminApi
  /**
   * Namespace for the MFA methods.
   */
  mfa: GoTrueMFAApi
  /**
   * The storage key used to identify the values saved in localStorage
   */
  protected storageKey: string

  /**
   * The session object for the currently logged in user. If null, it means there isn't a logged-in user.
   * Only used if persistSession is false.
   */
  protected inMemorySession: Session | null

  protected flowType: AuthFlowType

  protected autoRefreshToken: boolean
  protected persistSession: boolean
  protected storage: SupportedStorage
  protected stateChangeEmitters: Map<string, Subscription> = new Map()
  protected autoRefreshTicker: ReturnType<typeof setInterval> | null = null
  protected visibilityChangedCallback: (() => Promise<any>) | null = null
  protected refreshingDeferred: Deferred<CallRefreshTokenResult> | null = null
  /**
   * Keeps track of the async client initialization.
   * When null or not yet resolved the auth state is `unknown`
   * Once resolved the the auth state is known and it's save to call any further client methods.
   * Keep extra care to never reject or throw uncaught errors
   */
  protected initializePromise: Promise<InitializeResult> | null = null
  protected detectSessionInUrl = true
  protected url: string
  protected headers: {
    [key: string]: string
  }
  protected fetch: Fetch

  /**
   * Used to broadcast state change events to other tabs listening.
   */
  protected broadcastChannel: BroadcastChannel | null = null

  /**
   * Create a new client for use in the browser.
   */
  constructor(options: GoTrueClientOptions) {
    const settings = { ...DEFAULT_OPTIONS, ...options }
    this.inMemorySession = null
    this.storageKey = settings.storageKey
    this.autoRefreshToken = settings.autoRefreshToken
    this.persistSession = settings.persistSession
    this.storage = settings.storage || localStorageAdapter
    this.admin = new GoTrueAdminApi({
      url: settings.url,
      headers: settings.headers,
      fetch: settings.fetch,
    })

    this.url = settings.url
    this.headers = settings.headers
    this.fetch = resolveFetch(settings.fetch)
    this.detectSessionInUrl = settings.detectSessionInUrl
    this.flowType = settings.flowType

    this.mfa = {
      verify: this._verify.bind(this),
      enroll: this._enroll.bind(this),
      unenroll: this._unenroll.bind(this),
      challenge: this._challenge.bind(this),
      listFactors: this._listFactors.bind(this),
      challengeAndVerify: this._challengeAndVerify.bind(this),
      getAuthenticatorAssuranceLevel: this._getAuthenticatorAssuranceLevel.bind(this),
    }

    if (isBrowser() && globalThis.BroadcastChannel && this.persistSession && this.storageKey) {
      try {
        this.broadcastChannel = new globalThis.BroadcastChannel(this.storageKey)
      } catch (e: any) {
        console.error(
          'Failed to create a new BroadcastChannel, multi-tab state changes will not be available',
          e
        )
      }

      this.broadcastChannel?.addEventListener('message', (event) => {
        this._notifyAllSubscribers(event.data.event, event.data.session, false) // broadcast = false so we don't get an endless loop of messages
      })
    }

    this.initialize()
  }

  /**
   * Initializes the client session either from the url or from storage.
   * This method is automatically called when instantiating the client, but should also be called
   * manually when checking for an error from an auth redirect (oauth, magiclink, password recovery, etc).
   */
  initialize(): Promise<InitializeResult> {
    if (!this.initializePromise) {
      this.initializePromise = this._initialize()
    }

    return this.initializePromise
  }

  /**
   * IMPORTANT:
   * 1. Never throw in this method, as it is called from the constructor
   * 2. Never return a session from this method as it would be cached over
   *    the whole lifetime of the client
   */
  private async _initialize(): Promise<InitializeResult> {
    if (this.initializePromise) {
      return this.initializePromise
    }

    try {
<<<<<<< HEAD
      if ((this.detectSessionInUrl && this._isImplicitGrantFlow()) || (await this._isPKCEFlow())) {
        const { data, error } = await this._getSessionFromUrl()
=======
      const isPKCEFlow = await this._isPKCEFlow()
      if ((this.detectSessionInUrl && this._isImplicitGrantFlow()) || isPKCEFlow) {
        const { data, error } = await this._getSessionFromUrl(isPKCEFlow)
>>>>>>> 35c8e2e4

        if (error) {
          // failed login attempt via url,
          // remove old session as in verifyOtp, signUp and signInWith*
          await this._removeSession()

          return { error }
        }

        const { session, redirectType } = data

        await this._saveSession(session)

        setTimeout(() => {
          if (redirectType === 'recovery') {
            this._notifyAllSubscribers('PASSWORD_RECOVERY', session)
          } else {
            this._notifyAllSubscribers('SIGNED_IN', session)
          }
        }, 0)

        return { error: null }
      }

      // no login attempt via callback url try to recover session from storage
      await this._recoverAndRefresh()
      return { error: null }
    } catch (error) {
      if (isAuthError(error)) {
        return { error }
      }

      return {
        error: new AuthUnknownError('Unexpected error during initialization', error),
      }
    } finally {
      await this._handleVisibilityChange()
    }
  }

  /**
   * Creates a new user.
   *
   * Be aware that if a user account exists in the system you may get back an
   * error message that attempts to hide this information from the user.
   *
   * @returns A logged-in session if the server has "autoconfirm" ON
   * @returns A user if the server has "autoconfirm" OFF
   */
  async signUp(credentials: SignUpWithPasswordCredentials): Promise<AuthResponse> {
    try {
      await this._removeSession()

      let res: AuthResponse
      if ('email' in credentials) {
        const { email, password, options } = credentials
        res = await _request(this.fetch, 'POST', `${this.url}/signup`, {
          headers: this.headers,
          redirectTo: options?.emailRedirectTo,
          body: {
            email,
            password,
            data: options?.data ?? {},
            gotrue_meta_security: { captcha_token: options?.captchaToken },
          },
          xform: _sessionResponse,
        })
      } else if ('phone' in credentials) {
        const { phone, password, options } = credentials
        res = await _request(this.fetch, 'POST', `${this.url}/signup`, {
          headers: this.headers,
          body: {
            phone,
            password,
            data: options?.data ?? {},
            channel: options?.channel ?? 'sms',
            gotrue_meta_security: { captcha_token: options?.captchaToken },
          },
          xform: _sessionResponse,
        })
      } else {
        throw new AuthInvalidCredentialsError(
          'You must provide either an email or phone number and a password'
        )
      }

      const { data, error } = res

      if (error || !data) {
        return { data: { user: null, session: null }, error: error }
      }

      const session: Session | null = data.session
      const user: User | null = data.user

      if (data.session) {
        await this._saveSession(data.session)
        this._notifyAllSubscribers('SIGNED_IN', session)
      }

      return { data: { user, session }, error: null }
    } catch (error) {
      if (isAuthError(error)) {
        return { data: { user: null, session: null }, error }
      }

      throw error
    }
  }

  /**
   * Log in an existing user with an email and password or phone and password.
   *
   * Be aware that you may get back an error message that will not distinguish
   * between the cases where the account does not exist or that the
   * email/phone and password combination is wrong or that the account can only
   * be accessed via social login.
   */
  async signInWithPassword(credentials: SignInWithPasswordCredentials): Promise<AuthResponse> {
    try {
      await this._removeSession()

      let res: AuthResponse
      if ('email' in credentials) {
        const { email, password, options } = credentials
        res = await _request(this.fetch, 'POST', `${this.url}/token?grant_type=password`, {
          headers: this.headers,
          body: {
            email,
            password,
            gotrue_meta_security: { captcha_token: options?.captchaToken },
          },
          xform: _sessionResponse,
        })
      } else if ('phone' in credentials) {
        const { phone, password, options } = credentials
        res = await _request(this.fetch, 'POST', `${this.url}/token?grant_type=password`, {
          headers: this.headers,
          body: {
            phone,
            password,
            gotrue_meta_security: { captcha_token: options?.captchaToken },
          },
          xform: _sessionResponse,
        })
      } else {
        throw new AuthInvalidCredentialsError(
          'You must provide either an email or phone number and a password'
        )
      }
      const { data, error } = res
      if (error || !data) return { data: { user: null, session: null }, error }
      if (data.session) {
        await this._saveSession(data.session)
        this._notifyAllSubscribers('SIGNED_IN', data.session)
      }
      return { data, error }
    } catch (error) {
      if (isAuthError(error)) {
        return { data: { user: null, session: null }, error }
      }
      throw error
    }
  }

  /**
   * Log in an existing user via a third-party provider.
   */
  async signInWithOAuth(credentials: SignInWithOAuthCredentials): Promise<OAuthResponse> {
    await this._removeSession()

    return await this._handleProviderSignIn(credentials.provider, {
      redirectTo: credentials.options?.redirectTo,
      scopes: credentials.options?.scopes,
      queryParams: credentials.options?.queryParams,
      skipBrowserRedirect: credentials.options?.skipBrowserRedirect,
      flowType: this.flowType ?? 'implicit',
    })
  }

  /**
   * Log in an existing user via a third-party provider.
   */
  async exchangeCodeForSession(authCode: string): Promise<AuthResponse> {
    const codeVerifier = await getItemAsync(this.storage, `${this.storageKey}-code-verifier`)
    const { data, error } = await _request(
      this.fetch,
      'POST',
      `${this.url}/token?grant_type=pkce`,
      {
        headers: this.headers,
        body: {
          auth_code: authCode,
          code_verifier: codeVerifier,
        },
        xform: _sessionResponse,
      }
    )
    await removeItemAsync(this.storage, `${this.storageKey}-code-verifier`)
    if (error || !data) return { data: { user: null, session: null }, error }
    if (data.session) {
      await this._saveSession(data.session)
      this._notifyAllSubscribers('SIGNED_IN', data.session)
    }
    return { data, error }
  }

  /**
   * Allows signing in with an ID token issued by certain supported providers.
   * The ID token is verified for validity and a new session is established.
   *
   * @experimental
   */
  async signInWithIdToken(credentials: SignInWithIdTokenCredentials): Promise<AuthResponse> {
    await this._removeSession()

    try {
      const { options, provider, token, nonce } = credentials

      const res = await _request(this.fetch, 'POST', `${this.url}/token?grant_type=id_token`, {
        headers: this.headers,
        body: {
          provider,
          id_token: token,
          nonce,
          gotrue_meta_security: { captcha_token: options?.captchaToken },
        },
        xform: _sessionResponse,
      })

      const { data, error } = res
      if (error || !data) return { data: { user: null, session: null }, error }
      if (data.session) {
        await this._saveSession(data.session)
        this._notifyAllSubscribers('SIGNED_IN', data.session)
      }
      return { data, error }
    } catch (error) {
      if (isAuthError(error)) {
        return { data: { user: null, session: null }, error }
      }
      throw error
    }
  }

  /**
   * Log in a user using magiclink or a one-time password (OTP).
   *
   * If the `{{ .ConfirmationURL }}` variable is specified in the email template, a magiclink will be sent.
   * If the `{{ .Token }}` variable is specified in the email template, an OTP will be sent.
   * If you're using phone sign-ins, only an OTP will be sent. You won't be able to send a magiclink for phone sign-ins.
   *
   * Be aware that you may get back an error message that will not distinguish
   * between the cases where the account does not exist or, that the account
   * can only be accessed via social login.
   *
   * Do note that you will need to configure a Whatsapp sender on Twilio
   * if you are using phone sign in with the 'whatsapp' channel. The whatsapp
   * channel is not supported on other providers
   * at this time.
   */
  async signInWithOtp(credentials: SignInWithPasswordlessCredentials): Promise<AuthResponse> {
    try {
      await this._removeSession()

      if ('email' in credentials) {
        const { email, options } = credentials
        let codeChallenge: string | null = null
        if (this.flowType === 'pkce') {
          const codeVerifier = generatePKCEVerifier()
          await setItemAsync(this.storage, `${this.storageKey}-code-verifier`, codeVerifier)
          codeChallenge = await generatePKCEChallenge(codeVerifier)
        }
        const { error } = await _request(this.fetch, 'POST', `${this.url}/otp`, {
          headers: this.headers,
          body: {
            email,
            data: options?.data ?? {},
            create_user: options?.shouldCreateUser ?? true,
            gotrue_meta_security: { captcha_token: options?.captchaToken },
            code_challenge: codeChallenge,
            code_challenge_method: codeChallenge ? 's256' : null,
          },
          redirectTo: options?.emailRedirectTo,
        })
        return { data: { user: null, session: null }, error }
      }
      if ('phone' in credentials) {
        const { phone, options } = credentials
        const { error } = await _request(this.fetch, 'POST', `${this.url}/otp`, {
          headers: this.headers,
          body: {
            phone,
            data: options?.data ?? {},
            create_user: options?.shouldCreateUser ?? true,
            gotrue_meta_security: { captcha_token: options?.captchaToken },
            channel: options?.channel ?? 'sms',
          },
        })
        return { data: { user: null, session: null }, error }
      }
      throw new AuthInvalidCredentialsError('You must provide either an email or phone number.')
    } catch (error) {
      if (isAuthError(error)) {
        return { data: { user: null, session: null }, error }
      }

      throw error
    }
  }

  /**
   * Log in a user given a User supplied OTP received via mobile.
   */
  async verifyOtp(params: VerifyOtpParams): Promise<AuthResponse> {
    try {
      await this._removeSession()
      const { data, error } = await _request(this.fetch, 'POST', `${this.url}/verify`, {
        headers: this.headers,
        body: {
          ...params,
          gotrue_meta_security: { captcha_token: params.options?.captchaToken },
        },
        redirectTo: params.options?.redirectTo,
        xform: _sessionResponse,
      })

      if (error) {
        throw error
      }

      if (!data) {
        throw new Error('An error occurred on token verification.')
      }

      const session: Session | null = data.session
      const user: User = data.user

      if (session?.access_token) {
        await this._saveSession(session as Session)
        this._notifyAllSubscribers('SIGNED_IN', session)
      }

      return { data: { user, session }, error: null }
    } catch (error) {
      if (isAuthError(error)) {
        return { data: { user: null, session: null }, error }
      }

      throw error
    }
  }

  /**
   * Attempts a single-sign on using an enterprise Identity Provider. A
   * successful SSO attempt will redirect the current page to the identity
   * provider authorization page. The redirect URL is implementation and SSO
   * protocol specific.
   *
   * You can use it by providing a SSO domain. Typically you can extract this
   * domain by asking users for their email address. If this domain is
   * registered on the Auth instance the redirect will use that organization's
   * currently active SSO Identity Provider for the login.
   *
   * If you have built an organization-specific login page, you can use the
   * organization's SSO Identity Provider UUID directly instead.
   */
  async signInWithSSO(params: SignInWithSSO): Promise<SSOResponse> {
    try {
      await this._removeSession()

      return await _request(this.fetch, 'POST', `${this.url}/sso`, {
        body: {
          ...('providerId' in params ? { provider_id: params.providerId } : null),
          ...('domain' in params ? { domain: params.domain } : null),
          redirect_to: params.options?.redirectTo ?? undefined,
          ...(params?.options?.captchaToken
            ? { gotrue_meta_security: { captcha_token: params.options.captchaToken } }
            : null),
          skip_http_redirect: true, // fetch does not handle redirects
        },
        headers: this.headers,
        xform: _ssoResponse,
      })
    } catch (error) {
      if (isAuthError(error)) {
        return { data: null, error }
      }
      throw error
    }
  }

  /**
   * Returns the session, refreshing it if necessary.
   * The session returned can be null if the session is not detected which can happen in the event a user is not signed-in or has logged out.
   */
  async getSession(): Promise<
    | {
        data: {
          session: Session
        }
        error: null
      }
    | {
        data: {
          session: null
        }
        error: AuthError
      }
    | {
        data: {
          session: null
        }
        error: null
      }
  > {
    // make sure we've read the session from the url if there is one
    // save to just await, as long we make sure _initialize() never throws
    await this.initializePromise

    let currentSession: Session | null = null

    if (this.persistSession) {
      const maybeSession = await getItemAsync(this.storage, this.storageKey)

      if (maybeSession !== null) {
        if (this._isValidSession(maybeSession)) {
          currentSession = maybeSession
        } else {
          await this._removeSession()
        }
      }
    } else {
      currentSession = this.inMemorySession
    }

    if (!currentSession) {
      return { data: { session: null }, error: null }
    }

    const hasExpired = currentSession.expires_at
      ? currentSession.expires_at <= Date.now() / 1000
      : false
    if (!hasExpired) {
      return { data: { session: currentSession }, error: null }
    }

    const { session, error } = await this._callRefreshToken(currentSession.refresh_token)
    if (error) {
      return { data: { session: null }, error }
    }

    return { data: { session }, error: null }
  }

  /**
   * Gets the current user details if there is an existing session.
   * @param jwt Takes in an optional access token jwt. If no jwt is provided, getUser() will attempt to get the jwt from the current session.
   */
  async getUser(jwt?: string): Promise<UserResponse> {
    try {
      if (!jwt) {
        const { data, error } = await this.getSession()
        if (error) {
          throw error
        }

        // Default to Authorization header if there is no existing session
        jwt = data.session?.access_token ?? undefined
      }

      return await _request(this.fetch, 'GET', `${this.url}/user`, {
        headers: this.headers,
        jwt: jwt,
        xform: _userResponse,
      })
    } catch (error) {
      if (isAuthError(error)) {
        return { data: { user: null }, error }
      }

      throw error
    }
  }

  /**
   * Updates user data for a logged in user.
   */
  async updateUser(
    attributes: UserAttributes,
    options: {
      emailRedirectTo?: string | undefined
    } = {}
  ): Promise<UserResponse> {
    try {
      const { data: sessionData, error: sessionError } = await this.getSession()
      if (sessionError) {
        throw sessionError
      }
      if (!sessionData.session) {
        throw new AuthSessionMissingError()
      }
      const session: Session = sessionData.session
      const { data, error: userError } = await _request(this.fetch, 'PUT', `${this.url}/user`, {
        headers: this.headers,
        redirectTo: options?.emailRedirectTo,
        body: attributes,
        jwt: session.access_token,
        xform: _userResponse,
      })
      if (userError) throw userError
      session.user = data.user as User
      await this._saveSession(session)
      this._notifyAllSubscribers('USER_UPDATED', session)

      return { data: { user: session.user }, error: null }
    } catch (error) {
      if (isAuthError(error)) {
        return { data: { user: null }, error }
      }

      throw error
    }
  }

  /**
   * Decodes a JWT (without performing any validation).
   */
  private _decodeJWT(jwt: string): {
    exp?: number
    aal?: AuthenticatorAssuranceLevels | null
    amr?: AMREntry[] | null
  } {
    return decodeJWTPayload(jwt)
  }

  /**
   * Sets the session data from the current session. If the current session is expired, setSession will take care of refreshing it to obtain a new session.
   * If the refresh token or access token in the current session is invalid, an error will be thrown.
   * @param currentSession The current session that minimally contains an access token and refresh token.
   */
  async setSession(currentSession: {
    access_token: string
    refresh_token: string
  }): Promise<AuthResponse> {
    try {
      if (!currentSession.access_token || !currentSession.refresh_token) {
        throw new AuthSessionMissingError()
      }

      const timeNow = Date.now() / 1000
      let expiresAt = timeNow
      let hasExpired = true
      let session: Session | null = null
      const payload = decodeJWTPayload(currentSession.access_token)
      if (payload.exp) {
        expiresAt = payload.exp
        hasExpired = expiresAt <= timeNow
      }

      if (hasExpired) {
        const { session: refreshedSession, error } = await this._callRefreshToken(
          currentSession.refresh_token
        )
        if (error) {
          return { data: { user: null, session: null }, error: error }
        }

        if (!refreshedSession) {
          return { data: { user: null, session: null }, error: null }
        }
        session = refreshedSession
      } else {
        const { data, error } = await this.getUser(currentSession.access_token)
        if (error) {
          throw error
        }
        session = {
          access_token: currentSession.access_token,
          refresh_token: currentSession.refresh_token,
          user: data.user,
          token_type: 'bearer',
          expires_in: expiresAt - timeNow,
          expires_at: expiresAt,
        }
        await this._saveSession(session)
        this._notifyAllSubscribers('SIGNED_IN', session)
      }

      return { data: { user: session.user, session }, error: null }
    } catch (error) {
      if (isAuthError(error)) {
        return { data: { session: null, user: null }, error }
      }

      throw error
    }
  }

  /**
   * Returns a new session, regardless of expiry status.
   * Takes in an optional current session. If not passed in, then refreshSession() will attempt to retrieve it from getSession().
   * If the current session's refresh token is invalid, an error will be thrown.
   * @param currentSession The current session. If passed in, it must contain a refresh token.
   */
  async refreshSession(currentSession?: { refresh_token: string }): Promise<AuthResponse> {
    try {
      if (!currentSession) {
        const { data, error } = await this.getSession()
        if (error) {
          throw error
        }

        currentSession = data.session ?? undefined
      }

      if (!currentSession?.refresh_token) {
        throw new AuthSessionMissingError()
      }

      const { session, error } = await this._callRefreshToken(currentSession.refresh_token)
      if (error) {
        return { data: { user: null, session: null }, error: error }
      }

      if (!session) {
        return { data: { user: null, session: null }, error: null }
      }

      return { data: { user: session.user, session }, error: null }
    } catch (error) {
      if (isAuthError(error)) {
        return { data: { user: null, session: null }, error }
      }

      throw error
    }
  }

  /**
   * Gets the session data from a URL string
   */
  private async _getSessionFromUrl(isPKCEFlow: boolean): Promise<
    | {
        data: { session: Session; redirectType: string | null }
        error: null
      }
    | { data: { session: null; redirectType: null }; error: AuthError }
  > {
    try {
      if (!isBrowser()) throw new AuthImplicitGrantRedirectError('No browser detected.')
      if (this.flowType === 'implicit' && !this._isImplicitGrantFlow()) {
        throw new AuthImplicitGrantRedirectError('Not a valid implicit grant flow url.')
<<<<<<< HEAD
      } else if (this.flowType === 'pkce' && !(await this._isPKCEFlow())) {
=======
      } else if (this.flowType == 'pkce' && !isPKCEFlow) {
>>>>>>> 35c8e2e4
        throw new AuthPKCEGrantCodeExchangeError('Not a valid PKCE flow url.')
      }
      if (isPKCEFlow) {
        const authCode = getParameterByName('code')
        if (!authCode) throw new AuthPKCEGrantCodeExchangeError('No code detected.')
        const { data, error } = await this.exchangeCodeForSession(authCode)
        if (error) throw error
        if (!data.session) throw new AuthPKCEGrantCodeExchangeError('No session detected.')
        return { data: { session: data.session, redirectType: null }, error: null }
      }

      const error_description = getParameterByName('error_description')
      if (error_description) {
        const error_code = getParameterByName('error_code')
        if (!error_code) throw new AuthImplicitGrantRedirectError('No error_code detected.')
        const error = getParameterByName('error')
        if (!error) throw new AuthImplicitGrantRedirectError('No error detected.')

        throw new AuthImplicitGrantRedirectError(error_description, { error, code: error_code })
      }

      const provider_token = getParameterByName('provider_token')
      const provider_refresh_token = getParameterByName('provider_refresh_token')
      const access_token = getParameterByName('access_token')
      if (!access_token) throw new AuthImplicitGrantRedirectError('No access_token detected.')
      const expires_in = getParameterByName('expires_in')
      if (!expires_in) throw new AuthImplicitGrantRedirectError('No expires_in detected.')
      const refresh_token = getParameterByName('refresh_token')
      if (!refresh_token) throw new AuthImplicitGrantRedirectError('No refresh_token detected.')
      const token_type = getParameterByName('token_type')
      if (!token_type) throw new AuthImplicitGrantRedirectError('No token_type detected.')

      const timeNow = Math.round(Date.now() / 1000)
      const expires_at = timeNow + parseInt(expires_in)

      const { data, error } = await this.getUser(access_token)
      if (error) throw error
      const user: User = data.user
      const session: Session = {
        provider_token,
        provider_refresh_token,
        access_token,
        expires_in: parseInt(expires_in),
        expires_at,
        refresh_token,
        token_type,
        user,
      }
      const redirectType = getParameterByName('type')

      // Remove tokens from URL
      window.location.hash = ''

      return { data: { session, redirectType }, error: null }
    } catch (error) {
      if (isAuthError(error)) {
        return { data: { session: null, redirectType: null }, error }
      }

      throw error
    }
  }

  /**
   * Checks if the current URL contains parameters given by an implicit oauth grant flow (https://www.rfc-editor.org/rfc/rfc6749.html#section-4.2)
   */
  private _isImplicitGrantFlow(): boolean {
    return (
      isBrowser() &&
      (Boolean(getParameterByName('access_token')) ||
        Boolean(getParameterByName('error_description')))
    )
  }
  /**
   * Checks if the current URL and backing storage contain parameters given by a PKCE flow
   */
  private async _isPKCEFlow(): Promise<boolean> {
    const currentStorageContent = await getItemAsync(
      this.storage,
      `${this.storageKey}-code-verifier`
    )
    return isBrowser() && Boolean(getParameterByName('code')) && Boolean(currentStorageContent)
  }

  /**
   * Inside a browser context, `signOut()` will remove the logged in user from the browser session
   * and log them out - removing all items from localstorage and then trigger a `"SIGNED_OUT"` event.
   *
   * For server-side management, you can revoke all refresh tokens for a user by passing a user's JWT through to `auth.api.signOut(JWT: string)`.
   * There is no way to revoke a user's access token jwt until it expires. It is recommended to set a shorter expiry on the jwt for this reason.
   */
  async signOut(): Promise<{ error: AuthError | null }> {
    const { data, error: sessionError } = await this.getSession()
    if (sessionError) {
      return { error: sessionError }
    }
    const accessToken = data.session?.access_token
    if (accessToken) {
      const { error } = await this.admin.signOut(accessToken)
      if (error) {
        // ignore 404s since user might not exist anymore
        // ignore 401s since an invalid or expired JWT should sign out the current session
        if (!(isAuthApiError(error) && (error.status === 404 || error.status === 401))) {
          return { error }
        }
      }
    }
    await this._removeSession()
    this._notifyAllSubscribers('SIGNED_OUT', null)
    return { error: null }
  }

  /**
   * Receive a notification every time an auth event happens.
   * @param callback A callback function to be invoked when an auth event happens.
   */
  onAuthStateChange(callback: (event: AuthChangeEvent, session: Session | null) => void): {
    data: { subscription: Subscription }
  } {
    const id: string = uuid()
    const subscription: Subscription = {
      id,
      callback,
      unsubscribe: () => {
        this.stateChangeEmitters.delete(id)
      },
    }

    this.stateChangeEmitters.set(id, subscription)

    this.emitInitialSession(id)

    return { data: { subscription } }
  }

  private async emitInitialSession(id: string): Promise<void> {
    try {
      const {
        data: { session },
        error,
      } = await this.getSession()
      if (error) throw error

      this.stateChangeEmitters.get(id)?.callback('INITIAL_SESSION', session)
    } catch (err) {
      this.stateChangeEmitters.get(id)?.callback('INITIAL_SESSION', null)
      console.error(err)
    }
  }

  /**
   * Sends a password reset request to an email address.
   * @param email The email address of the user.
   * @param options.redirectTo The URL to send the user to after they click the password reset link.
   * @param options.captchaToken Verification token received when the user completes the captcha on the site.
   */
  async resetPasswordForEmail(
    email: string,
    options: {
      redirectTo?: string
      captchaToken?: string
    } = {}
  ): Promise<
    | {
        data: {}
        error: null
      }
    | { data: null; error: AuthError }
  > {
    let codeChallenge = null
    if (this.flowType === 'pkce') {
      const codeVerifier = generatePKCEVerifier()
      await setItemAsync(this.storage, `${this.storageKey}-code-verifier`, codeVerifier)
      codeChallenge = await generatePKCEChallenge(codeVerifier)
    }
    try {
      return await _request(this.fetch, 'POST', `${this.url}/recover`, {
        body: {
          email,
          code_challenge: codeChallenge,
          code_challenge_method: codeChallenge ? 'S256' : null,
          gotrue_meta_security: { captcha_token: options.captchaToken },
        },
        headers: this.headers,
        redirectTo: options.redirectTo,
      })
    } catch (error) {
      if (isAuthError(error)) {
        return { data: null, error }
      }

      throw error
    }
  }

  /**
   * Generates a new JWT.
   * @param refreshToken A valid refresh token that was returned on login.
   */
  private async _refreshAccessToken(refreshToken: string): Promise<AuthResponse> {
    try {
      const startedAt = Date.now()

      // will attempt to refresh the token with exponential backoff
      return await retryable(
        async (attempt) => {
          await sleep(attempt * 200) // 0, 200, 400, 800, ...

          return await _request(this.fetch, 'POST', `${this.url}/token?grant_type=refresh_token`, {
            body: { refresh_token: refreshToken },
            headers: this.headers,
            xform: _sessionResponse,
          })
        },
        (attempt, _, result) =>
          result &&
          result.error &&
          result.error instanceof AuthRetryableFetchError &&
          // retryable only if the request can be sent before the backoff overflows the tick duration
          Date.now() + (attempt + 1) * 200 - startedAt < AUTO_REFRESH_TICK_DURATION
      )
    } catch (error) {
      if (isAuthError(error)) {
        return { data: { session: null, user: null }, error }
      }
      throw error
    }
  }

  private _isValidSession(maybeSession: unknown): maybeSession is Session {
    const isValidSession =
      typeof maybeSession === 'object' &&
      maybeSession !== null &&
      'access_token' in maybeSession &&
      'refresh_token' in maybeSession &&
      'expires_at' in maybeSession

    return isValidSession
  }

  private async _handleProviderSignIn(
    provider: Provider,
    options: {
      redirectTo?: string
      scopes?: string
      queryParams?: { [key: string]: string }
      skipBrowserRedirect?: boolean
      flowType: AuthFlowType
    }
  ) {
    const url: string = await this._getUrlForProvider(provider, {
      redirectTo: options.redirectTo,
      scopes: options.scopes,
      queryParams: options.queryParams,
      flowType: options.flowType,
    })
    // try to open on the browser
    if (isBrowser() && !options.skipBrowserRedirect) {
      window.location.assign(url)
    }

    return { data: { provider, url }, error: null }
  }

  /**
   * Recovers the session from LocalStorage and refreshes
   * Note: this method is async to accommodate for AsyncStorage e.g. in React native.
   */
  private async _recoverAndRefresh() {
    try {
      const currentSession = await getItemAsync(this.storage, this.storageKey)
      if (!this._isValidSession(currentSession)) {
        if (currentSession !== null) {
          await this._removeSession()
        }

        return
      }

      const timeNow = Math.round(Date.now() / 1000)

      if ((currentSession.expires_at ?? Infinity) < timeNow + EXPIRY_MARGIN) {
        if (this.autoRefreshToken && currentSession.refresh_token) {
          const { error } = await this._callRefreshToken(currentSession.refresh_token)

          if (error) {
            console.log(error.message)
            await this._removeSession()
          }
        } else {
          await this._removeSession()
        }
      } else {
        if (this.persistSession) {
          await this._saveSession(currentSession)
        }
        this._notifyAllSubscribers('SIGNED_IN', currentSession)
      }
    } catch (err) {
      console.error(err)
      return
    }
  }

  private async _callRefreshToken(refreshToken: string): Promise<CallRefreshTokenResult> {
    // refreshing is already in progress
    if (this.refreshingDeferred) {
      return this.refreshingDeferred.promise
    }

    try {
      this.refreshingDeferred = new Deferred<CallRefreshTokenResult>()

      if (!refreshToken) {
        throw new AuthSessionMissingError()
      }
      const { data, error } = await this._refreshAccessToken(refreshToken)
      if (error) throw error
      if (!data.session) throw new AuthSessionMissingError()

      await this._saveSession(data.session)
      this._notifyAllSubscribers('TOKEN_REFRESHED', data.session)

      const result = { session: data.session, error: null }

      this.refreshingDeferred.resolve(result)

      return result
    } catch (error) {
      if (isAuthError(error)) {
        const result = { session: null, error }

        this.refreshingDeferred?.resolve(result)

        return result
      }

      this.refreshingDeferred?.reject(error)
      throw error
    } finally {
      this.refreshingDeferred = null
    }
  }

  private _notifyAllSubscribers(event: AuthChangeEvent, session: Session | null, broadcast = true) {
    if (this.broadcastChannel && broadcast) {
      this.broadcastChannel.postMessage({ event, session })
    }

    this.stateChangeEmitters.forEach((x) => x.callback(event, session))
  }

  /**
   * set currentSession and currentUser
   * process to _startAutoRefreshToken if possible
   */
  private async _saveSession(session: Session) {
    if (!this.persistSession) {
      this.inMemorySession = session
    }

    if (this.persistSession && session.expires_at) {
      await this._persistSession(session)
    }
  }

  private _persistSession(currentSession: Session) {
    return setItemAsync(this.storage, this.storageKey, currentSession)
  }

  private async _removeSession() {
    if (this.persistSession) {
      await removeItemAsync(this.storage, this.storageKey)
    } else {
      this.inMemorySession = null
    }
  }

  /**
   * Removes any registered visibilitychange callback.
   *
   * {@see #startAutoRefresh}
   * {@see #stopAutoRefresh}
   */
  private _removeVisibilityChangedCallback() {
    const callback = this.visibilityChangedCallback
    this.visibilityChangedCallback = null

    try {
      if (callback && isBrowser() && window?.removeEventListener) {
        window.removeEventListener('visibilitychange', callback)
      }
    } catch (e) {
      console.error('removing visibilitychange callback failed', e)
    }
  }

  /**
   * This is the private implementation of {@link #startAutoRefresh}. Use this
   * within the library.
   */
  private async _startAutoRefresh() {
    await this._stopAutoRefresh()

    const ticker = setInterval(() => this._autoRefreshTokenTick(), AUTO_REFRESH_TICK_DURATION)
    this.autoRefreshTicker = ticker

    if (ticker && typeof ticker === 'object' && typeof ticker.unref === 'function') {
      // ticker is a NodeJS Timeout object that has an `unref` method
      // https://nodejs.org/api/timers.html#timeoutunref
      // When auto refresh is used in NodeJS (like for testing) the
      // `setInterval` is preventing the process from being marked as
      // finished and tests run endlessly. This can be prevented by calling
      // `unref()` on the returned object.
      ticker.unref()
    }

    // run the tick immediately
    await this._autoRefreshTokenTick()
  }

  /**
   * This is the private implementation of {@link #stopAutoRefresh}. Use this
   * within the library.
   */
  private async _stopAutoRefresh() {
    const ticker = this.autoRefreshTicker
    this.autoRefreshTicker = null

    if (ticker) {
      clearInterval(ticker)
    }
  }

  /**
   * Starts an auto-refresh process in the background. The session is checked
   * every few seconds. Close to the time of expiration a process is started to
   * refresh the session. If refreshing fails it will be retried for as long as
   * necessary.
   *
   * If you set the {@link GoTrueClientOptions#autoRefreshToken} you don't need
   * to call this function, it will be called for you.
   *
   * On browsers the refresh process works only when the tab/window is in the
   * foreground to conserve resources as well as prevent race conditions and
   * flooding auth with requests. If you call this method any managed
   * visibility change callback will be removed and you must manage visibility
   * changes on your own.
   *
   * On non-browser platforms the refresh process works *continuously* in the
   * background, which may not be desireable. You should hook into your
   * platform's foreground indication mechanism and call these methods
   * appropriately to conserve resources.
   *
   * {@see #stopAutoRefresh}
   */
  async startAutoRefresh() {
    this._removeVisibilityChangedCallback()
    await this._startAutoRefresh()
  }

  /**
   * Stops an active auto refresh process running in the background (if any).
   *
   * If you call this method any managed visibility change callback will be
   * removed and you must manage visibility changes on your own.
   *
   * See {@link #startAutoRefresh} for more details.
   */
  async stopAutoRefresh() {
    this._removeVisibilityChangedCallback()
    await this._stopAutoRefresh()
  }

  /**
   * Runs the auto refresh token tick.
   */
  private async _autoRefreshTokenTick() {
    const now = Date.now()

    try {
      const {
        data: { session },
      } = await this.getSession()

      if (!session || !session.refresh_token || !session.expires_at) {
        return
      }

      // session will expire in this many ticks (or has already expired if <= 0)
      const expiresInTicks = Math.floor(
        (session.expires_at * 1000 - now) / AUTO_REFRESH_TICK_DURATION
      )

      if (expiresInTicks < AUTO_REFRESH_TICK_THRESHOLD) {
        await this._callRefreshToken(session.refresh_token)
      }
    } catch (e: any) {
      console.error('Auto refresh tick failed with error. This is likely a transient error.', e)
    }
  }

  /**
   * Registers callbacks on the browser / platform, which in-turn run
   * algorithms when the browser window/tab are in foreground. On non-browser
   * platforms it assumes always foreground.
   */
  private async _handleVisibilityChange() {
    if (!isBrowser() || !window?.addEventListener) {
      if (this.autoRefreshToken) {
        // in non-browser environments the refresh token ticker runs always
        this.startAutoRefresh()
      }

      return false
    }

    try {
      this.visibilityChangedCallback = async () => await this._onVisibilityChanged(false)

      window?.addEventListener('visibilitychange', this.visibilityChangedCallback)

      // now immediately call the visbility changed callback to setup with the
      // current visbility state
      await this._onVisibilityChanged(true) // initial call
    } catch (error) {
      console.error('_handleVisibilityChange', error)
    }
  }

  /**
   * Callback registered with `window.addEventListener('visibilitychange')`.
   */
  private async _onVisibilityChanged(isInitial: boolean) {
    if (document.visibilityState === 'visible') {
      if (!isInitial) {
        // initial visibility change setup is handled in another flow under #initialize()
        await this.initializePromise
        await this._recoverAndRefresh()
      }

      if (this.autoRefreshToken) {
        // in browser environments the refresh token ticker runs only on focused tabs
        // which prevents race conditions
        this._startAutoRefresh()
      }
    } else if (document.visibilityState === 'hidden') {
      if (this.autoRefreshToken) {
        this._stopAutoRefresh()
      }
    }
  }

  /**
   * Generates the relevant login URL for a third-party provider.
   * @param options.redirectTo A URL or mobile address to send the user to after they are confirmed.
   * @param options.scopes A space-separated list of scopes granted to the OAuth application.
   * @param options.queryParams An object of key-value pairs containing query parameters granted to the OAuth application.
   * @param options.flowType OAuth flow to use - defaults to implicit flow. PKCE is recommended for mobile and server-side applications.
   */
  private async _getUrlForProvider(
    provider: Provider,
    options: {
      redirectTo?: string
      scopes?: string
      queryParams?: { [key: string]: string }
      flowType: AuthFlowType
    }
  ) {
    const urlParams: string[] = [`provider=${encodeURIComponent(provider)}`]
    if (options?.redirectTo) {
      urlParams.push(`redirect_to=${encodeURIComponent(options.redirectTo)}`)
    }
    if (options?.scopes) {
      urlParams.push(`scopes=${encodeURIComponent(options.scopes)}`)
    }
    if (options?.flowType === 'pkce') {
      const codeVerifier = generatePKCEVerifier()
      await setItemAsync(this.storage, `${this.storageKey}-code-verifier`, codeVerifier)
      const codeChallenge = await generatePKCEChallenge(codeVerifier)
      const flowParams = new URLSearchParams({
        flow_type: `${encodeURIComponent(options.flowType)}`,
        code_challenge: `${encodeURIComponent(codeChallenge)}`,
        code_challenge_method: `${encodeURIComponent('s256')}`,
      })
      urlParams.push(flowParams.toString())
    }
    if (options?.queryParams) {
      const query = new URLSearchParams(options.queryParams)
      urlParams.push(query.toString())
    }

    return `${this.url}/authorize?${urlParams.join('&')}`
  }

  private async _unenroll(params: MFAUnenrollParams): Promise<AuthMFAUnenrollResponse> {
    try {
      const { data: sessionData, error: sessionError } = await this.getSession()
      if (sessionError) {
        return { data: null, error: sessionError }
      }

      return await _request(this.fetch, 'DELETE', `${this.url}/factors/${params.factorId}`, {
        headers: this.headers,
        jwt: sessionData?.session?.access_token,
      })
    } catch (error) {
      if (isAuthError(error)) {
        return { data: null, error }
      }
      throw error
    }
  }

  /**
   * {@see GoTrueMFAApi#enroll}
   */
  private async _enroll(params: MFAEnrollParams): Promise<AuthMFAEnrollResponse> {
    try {
      const { data: sessionData, error: sessionError } = await this.getSession()
      if (sessionError) {
        return { data: null, error: sessionError }
      }

      const { data, error } = await _request(this.fetch, 'POST', `${this.url}/factors`, {
        body: {
          friendly_name: params.friendlyName,
          factor_type: params.factorType,
          issuer: params.issuer,
        },
        headers: this.headers,
        jwt: sessionData?.session?.access_token,
      })

      if (error) {
        return { data: null, error }
      }

      if (data?.totp?.qr_code) {
        data.totp.qr_code = `data:image/svg+xml;utf-8,${data.totp.qr_code}`
      }

      return { data, error: null }
    } catch (error) {
      if (isAuthError(error)) {
        return { data: null, error }
      }
      throw error
    }
  }

  /**
   * {@see GoTrueMFAApi#verify}
   */
  private async _verify(params: MFAVerifyParams): Promise<AuthMFAVerifyResponse> {
    try {
      const { data: sessionData, error: sessionError } = await this.getSession()
      if (sessionError) {
        return { data: null, error: sessionError }
      }

      const { data, error } = await _request(
        this.fetch,
        'POST',
        `${this.url}/factors/${params.factorId}/verify`,
        {
          body: { code: params.code, challenge_id: params.challengeId },
          headers: this.headers,
          jwt: sessionData?.session?.access_token,
        }
      )
      if (error) {
        return { data: null, error }
      }

      await this._saveSession({
        expires_at: Math.round(Date.now() / 1000) + data.expires_in,
        ...data,
      })
      this._notifyAllSubscribers('MFA_CHALLENGE_VERIFIED', data)

      return { data, error }
    } catch (error) {
      if (isAuthError(error)) {
        return { data: null, error }
      }
      throw error
    }
  }

  /**
   * {@see GoTrueMFAApi#challenge}
   */
  private async _challenge(params: MFAChallengeParams): Promise<AuthMFAChallengeResponse> {
    try {
      const { data: sessionData, error: sessionError } = await this.getSession()
      if (sessionError) {
        return { data: null, error: sessionError }
      }

      return await _request(
        this.fetch,
        'POST',
        `${this.url}/factors/${params.factorId}/challenge`,
        {
          headers: this.headers,
          jwt: sessionData?.session?.access_token,
        }
      )
    } catch (error) {
      if (isAuthError(error)) {
        return { data: null, error }
      }
      throw error
    }
  }

  /**
   * {@see GoTrueMFAApi#challengeAndVerify}
   */
  private async _challengeAndVerify(
    params: MFAChallengeAndVerifyParams
  ): Promise<AuthMFAVerifyResponse> {
    const { data: challengeData, error: challengeError } = await this._challenge({
      factorId: params.factorId,
    })
    if (challengeError) {
      return { data: null, error: challengeError }
    }
    return await this._verify({
      factorId: params.factorId,
      challengeId: challengeData.id,
      code: params.code,
    })
  }

  /**
   * {@see GoTrueMFAApi#listFactors}
   */
  private async _listFactors(): Promise<AuthMFAListFactorsResponse> {
    const {
      data: { user },
      error: userError,
    } = await this.getUser()
    if (userError) {
      return { data: null, error: userError }
    }

    const factors = user?.factors || []
    const totp = factors.filter(
      (factor) => factor.factor_type === 'totp' && factor.status === 'verified'
    )

    return {
      data: {
        all: factors,
        totp,
      },
      error: null,
    }
  }

  /**
   * {@see GoTrueMFAApi#getAuthenticatorAssuranceLevel}
   */
  private async _getAuthenticatorAssuranceLevel(): Promise<AuthMFAGetAuthenticatorAssuranceLevelResponse> {
    const {
      data: { session },
      error: sessionError,
    } = await this.getSession()
    if (sessionError) {
      return { data: null, error: sessionError }
    }
    if (!session) {
      return {
        data: { currentLevel: null, nextLevel: null, currentAuthenticationMethods: [] },
        error: null,
      }
    }

    const payload = this._decodeJWT(session.access_token)

    let currentLevel: AuthenticatorAssuranceLevels | null = null

    if (payload.aal) {
      currentLevel = payload.aal
    }

    let nextLevel: AuthenticatorAssuranceLevels | null = currentLevel

    const verifiedFactors =
      session.user.factors?.filter((factor: Factor) => factor.status === 'verified') ?? []

    if (verifiedFactors.length > 0) {
      nextLevel = 'aal2'
    }

    const currentAuthenticationMethods = payload.amr || []

    return { data: { currentLevel, nextLevel, currentAuthenticationMethods }, error: null }
  }
}<|MERGE_RESOLUTION|>--- conflicted
+++ resolved
@@ -213,15 +213,9 @@
     }
 
     try {
-<<<<<<< HEAD
-      if ((this.detectSessionInUrl && this._isImplicitGrantFlow()) || (await this._isPKCEFlow())) {
-        const { data, error } = await this._getSessionFromUrl()
-=======
       const isPKCEFlow = await this._isPKCEFlow()
       if ((this.detectSessionInUrl && this._isImplicitGrantFlow()) || isPKCEFlow) {
         const { data, error } = await this._getSessionFromUrl(isPKCEFlow)
->>>>>>> 35c8e2e4
-
         if (error) {
           // failed login attempt via url,
           // remove old session as in verifyOtp, signUp and signInWith*
@@ -874,11 +868,7 @@
       if (!isBrowser()) throw new AuthImplicitGrantRedirectError('No browser detected.')
       if (this.flowType === 'implicit' && !this._isImplicitGrantFlow()) {
         throw new AuthImplicitGrantRedirectError('Not a valid implicit grant flow url.')
-<<<<<<< HEAD
-      } else if (this.flowType === 'pkce' && !(await this._isPKCEFlow())) {
-=======
       } else if (this.flowType == 'pkce' && !isPKCEFlow) {
->>>>>>> 35c8e2e4
         throw new AuthPKCEGrantCodeExchangeError('Not a valid PKCE flow url.')
       }
       if (isPKCEFlow) {
