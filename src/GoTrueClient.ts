--- conflicted
+++ resolved
@@ -952,62 +952,36 @@
     } = {}
   ): Promise<UserResponse> {
     try {
-<<<<<<< HEAD
-      const { data: sessionData, error: sessionError } = await this.getSession()
-      if (sessionError) {
-        throw sessionError
-      }
-      if (!sessionData.session) {
-        throw new AuthSessionMissingError()
-      }
-      const session: Session = sessionData.session
-      let codeChallenge: string | null = null
-      let codeChallengeMethod: string | null = null
-      if (this.flowType === 'pkce' && attributes.email != null) {
-        const codeVerifier = generatePKCEVerifier()
-        await setItemAsync(this.storage, `${this.storageKey}-code-verifier`, codeVerifier)
-        codeChallenge = await generatePKCEChallenge(codeVerifier)
-        codeChallengeMethod = codeVerifier === codeChallenge ? 'plain' : 's256'
-      }
-
-      const { data, error: userError } = await _request(this.fetch, 'PUT', `${this.url}/user`, {
-        headers: this.headers,
-        redirectTo: options?.emailRedirectTo,
-        body: {
-          ...attributes,
-          code_challenge: codeChallenge,
-          code_challenge_method: codeChallengeMethod,
-        },
-        jwt: session.access_token,
-        xform: _userResponse,
-      })
-      if (userError) throw userError
-      session.user = data.user as User
-      await this._saveSession(session)
-      this._notifyAllSubscribers('USER_UPDATED', session)
-=======
       return await this._useSession(async (result) => {
         const { data: sessionData, error: sessionError } = result
         if (sessionError) {
           throw sessionError
         }
-        if (!sessionData.session) {
-          throw new AuthSessionMissingError()
-        }
+        let codeChallenge: string | null = null
+        let codeChallengeMethod: string | null = null
+        if (this.flowType === 'pkce' && attributes.email != null) {
+          const codeVerifier = generatePKCEVerifier()
+          await setItemAsync(this.storage, `${this.storageKey}-code-verifier`, codeVerifier)
+          codeChallenge = await generatePKCEChallenge(codeVerifier)
+          codeChallengeMethod = codeVerifier === codeChallenge ? 'plain' : 's256'
+        }
+
         const session: Session = sessionData.session
         const { data, error: userError } = await _request(this.fetch, 'PUT', `${this.url}/user`, {
           headers: this.headers,
           redirectTo: options?.emailRedirectTo,
-          body: attributes,
+          body: {
+            ...attributes,
+            code_challenge: codeChallenge,
+            code_challenge_method: codeChallengeMethod,
+          },
           jwt: session.access_token,
           xform: _userResponse,
         })
         if (userError) throw userError
         session.user = data.user as User
         await this._saveSession(session)
-        await this._notifyAllSubscribers('USER_UPDATED', session)
->>>>>>> 5d142fac
-
+        this._notifyAllSubscribers('USER_UPDATED', session)
         return { data: { user: session.user }, error: null }
       })
     } catch (error) {
