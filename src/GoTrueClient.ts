import GoTrueAdminApi from './GoTrueAdminApi'
import {
  DEFAULT_HEADERS,
  EXPIRY_MARGIN,
  GOTRUE_URL,
  NETWORK_FAILURE,
  STORAGE_KEY,
} from './lib/constants'
import {
  AuthError,
  AuthImplicitGrantRedirectError,
  AuthInvalidCredentialsError,
  AuthRetryableFetchError,
  AuthSessionMissingError,
  AuthUnknownError,
  isAuthApiError,
  isAuthError,
} from './lib/errors'
import { Fetch, _request, _sessionResponse, _userResponse, _ssoResponse } from './lib/fetch'
import {
  decodeJWTPayload,
  Deferred,
  getItemAsync,
  getParameterByName,
  isBrowser,
  removeItemAsync,
  resolveFetch,
  setItemAsync,
  uuid,
  retryable,
  sleep,
} from './lib/helpers'
import localStorageAdapter from './lib/local-storage'
import { polyfillGlobalThis } from './lib/polyfills'
import type {
  AuthChangeEvent,
  AuthResponse,
  CallRefreshTokenResult,
  GoTrueClientOptions,
  InitializeResult,
  OAuthResponse,
  SSOResponse,
  Provider,
  Session,
  SignInWithOAuthCredentials,
  SignInWithPasswordCredentials,
  SignInWithPasswordlessCredentials,
  SignInWithSSO,
  SignUpWithPasswordCredentials,
  Subscription,
  SupportedStorage,
  User,
  UserAttributes,
  UserResponse,
  VerifyOtpParams,
  GoTrueMFAApi,
  MFAEnrollParams,
  AuthMFAEnrollResponse,
  MFAChallengeParams,
  AuthMFAChallengeResponse,
  MFAUnenrollParams,
  AuthMFAUnenrollResponse,
  MFAVerifyParams,
  AuthMFAVerifyResponse,
  AuthMFAListFactorsResponse,
  AMREntry,
  AuthMFAGetAuthenticatorAssuranceLevelResponse,
  AuthenticatorAssuranceLevels,
  Factor,
  MFAChallengeAndVerifyParams,
} from './lib/types'

polyfillGlobalThis() // Make "globalThis" available

const DEFAULT_OPTIONS: Omit<Required<GoTrueClientOptions>, 'fetch' | 'storage'> = {
  url: GOTRUE_URL,
  storageKey: STORAGE_KEY,
  autoRefreshToken: true,
  persistSession: true,
  detectSessionInUrl: true,
  headers: DEFAULT_HEADERS,
}

/** Current session will be checked for refresh at this interval. */
const AUTO_REFRESH_TICK_DURATION = 10 * 1000

/**
 * A token refresh will be attempted this many ticks before the current session expires. */
const AUTO_REFRESH_TICK_THRESHOLD = 3

export default class GoTrueClient {
  /**
   * Namespace for the GoTrue admin methods.
   * These methods should only be used in a trusted server-side environment.
   */
  admin: GoTrueAdminApi
  /**
   * Namespace for the MFA methods.
   */
  mfa: GoTrueMFAApi
  /**
   * The storage key used to identify the values saved in localStorage
   */
  protected storageKey: string

  /**
   * The session object for the currently logged in user. If null, it means there isn't a logged-in user.
   * Only used if persistSession is false.
   */
  protected inMemorySession: Session | null

  protected autoRefreshToken: boolean
  protected persistSession: boolean
  protected storage: SupportedStorage
  protected stateChangeEmitters: Map<string, Subscription> = new Map()
  protected autoRefreshTicker: ReturnType<typeof setInterval> | null = null
  protected visibilityChangedCallback: (() => Promise<any>) | null = null
  protected refreshingDeferred: Deferred<CallRefreshTokenResult> | null = null
  /**
   * Keeps track of the async client initialization.
   * When null or not yet resolved the auth state is `unknown`
   * Once resolved the the auth state is known and it's save to call any further client methods.
   * Keep extra care to never reject or throw uncaught errors
   */
  protected initializePromise: Promise<InitializeResult> | null = null
  protected detectSessionInUrl = true
  protected url: string
  protected headers: {
    [key: string]: string
  }
  protected fetch: Fetch

  /**
   * Used to broadcast state change events to other tabs listening.
   */
  protected broadcastChannel: BroadcastChannel | null = null

  /**
   * Create a new client for use in the browser.
   */
  constructor(options: GoTrueClientOptions) {
    const settings = { ...DEFAULT_OPTIONS, ...options }
    this.inMemorySession = null
    this.storageKey = settings.storageKey
    this.autoRefreshToken = settings.autoRefreshToken
    this.persistSession = settings.persistSession
    this.storage = settings.storage || localStorageAdapter
    this.admin = new GoTrueAdminApi({
      url: settings.url,
      headers: settings.headers,
      fetch: settings.fetch,
    })

    this.url = settings.url
    this.headers = settings.headers
    this.fetch = resolveFetch(settings.fetch)
    this.detectSessionInUrl = settings.detectSessionInUrl

    this.mfa = {
      verify: this._verify.bind(this),
      enroll: this._enroll.bind(this),
      unenroll: this._unenroll.bind(this),
      challenge: this._challenge.bind(this),
      listFactors: this._listFactors.bind(this),
      challengeAndVerify: this._challengeAndVerify.bind(this),
      getAuthenticatorAssuranceLevel: this._getAuthenticatorAssuranceLevel.bind(this),
    }

    if (isBrowser() && globalThis.BroadcastChannel && this.persistSession && this.storageKey) {
      this.broadcastChannel = new globalThis.BroadcastChannel(this.storageKey)
      this.broadcastChannel.addEventListener('message', (event) => {
        this._notifyAllSubscribers(event.data.event, event.data.session, false) // broadcast = false so we don't get an endless loop of messages
      })
    }

    this.initialize()
  }

  /**
   * Initializes the client session either from the url or from storage.
   * This method is automatically called when instantiating the client, but should also be called
   * manually when checking for an error from an auth redirect (oauth, magiclink, password recovery, etc).
   */
  initialize(): Promise<InitializeResult> {
    if (!this.initializePromise) {
      this.initializePromise = this._initialize()
    }

    return this.initializePromise
  }

  /**
   * IMPORTANT:
   * 1. Never throw in this method, as it is called from the constructor
   * 2. Never return a session from this method as it would be cached over
   *    the whole lifetime of the client
   */
  private async _initialize(): Promise<InitializeResult> {
    if (this.initializePromise) {
      return this.initializePromise
    }

    try {
      if (this.detectSessionInUrl && this._isImplicitGrantFlow()) {
        const { data, error } = await this._getSessionFromUrl()

        if (error) {
          // failed login attempt via url,
          // remove old session as in verifyOtp, signUp and signInWith*
          await this._removeSession()

          return { error }
        }

        const { session, redirectType } = data

        await this._saveSession(session)
        this._notifyAllSubscribers('SIGNED_IN', session)
        if (redirectType === 'recovery') {
          this._notifyAllSubscribers('PASSWORD_RECOVERY', session)
        }

        return { error: null }
      }

      // no login attempt via callback url try to recover session from storage
      await this._recoverAndRefresh()
      return { error: null }
    } catch (error) {
      if (isAuthError(error)) {
        return { error }
      }

      return {
        error: new AuthUnknownError('Unexpected error during initialization', error),
      }
    } finally {
      await this._handleVisibilityChange()
    }
  }

  /**
   * Creates a new user.
   *
   * Be aware that if a user account exists in the system you may get back an
   * error message that attempts to hide this information from the user.
   *
   * @returns A logged-in session if the server has "autoconfirm" ON
   * @returns A user if the server has "autoconfirm" OFF
   */
  async signUp(credentials: SignUpWithPasswordCredentials): Promise<AuthResponse> {
    try {
      await this._removeSession()

      let res: AuthResponse
      if ('email' in credentials) {
        const { email, password, options } = credentials
        res = await _request(this.fetch, 'POST', `${this.url}/signup`, {
          headers: this.headers,
          redirectTo: options?.emailRedirectTo,
          body: {
            email,
            password,
            data: options?.data ?? {},
            gotrue_meta_security: { captcha_token: options?.captchaToken },
          },
          xform: _sessionResponse,
        })
      } else if ('phone' in credentials) {
        const { phone, password, options } = credentials
        res = await _request(this.fetch, 'POST', `${this.url}/signup`, {
          headers: this.headers,
          body: {
            phone,
            password,
            data: options?.data ?? {},
            gotrue_meta_security: { captcha_token: options?.captchaToken },
          },
          xform: _sessionResponse,
        })
      } else {
        throw new AuthInvalidCredentialsError(
          'You must provide either an email or phone number and a password'
        )
      }

      const { data, error } = res

      if (error || !data) {
        return { data: { user: null, session: null }, error: error }
      }

      const session: Session | null = data.session
      const user: User | null = data.user

      if (data.session) {
        await this._saveSession(data.session)
        this._notifyAllSubscribers('SIGNED_IN', session)
      }

      return { data: { user, session }, error: null }
    } catch (error) {
      if (isAuthError(error)) {
        return { data: { user: null, session: null }, error }
      }

      throw error
    }
  }

  /**
   * Log in an existing user with an email and password or phone and password.
   *
   * Be aware that you may get back an error message that will not distingish
   * between the cases where the account does not exist or that the
   * email/phone and password combination is wrong or that the account can only
   * be accessed via social login.
   */
  async signInWithPassword(credentials: SignInWithPasswordCredentials): Promise<AuthResponse> {
    try {
      await this._removeSession()

      let res: AuthResponse
      if ('email' in credentials) {
        const { email, password, options } = credentials
        res = await _request(this.fetch, 'POST', `${this.url}/token?grant_type=password`, {
          headers: this.headers,
          body: {
            email,
            password,
            data: options?.data ?? {},
            gotrue_meta_security: { captcha_token: options?.captchaToken },
          },
          xform: _sessionResponse,
        })
      } else if ('phone' in credentials) {
        const { phone, password, options } = credentials
        res = await _request(this.fetch, 'POST', `${this.url}/token?grant_type=password`, {
          headers: this.headers,
          body: {
            phone,
            password,
            data: options?.data ?? {},
            gotrue_meta_security: { captcha_token: options?.captchaToken },
          },
          xform: _sessionResponse,
        })
      } else {
        throw new AuthInvalidCredentialsError(
          'You must provide either an email or phone number and a password'
        )
      }
      const { data, error } = res
      if (error || !data) return { data: { user: null, session: null }, error }
      if (data.session) {
        await this._saveSession(data.session)
        this._notifyAllSubscribers('SIGNED_IN', data.session)
      }
      return { data, error }
    } catch (error) {
      if (isAuthError(error)) {
        return { data: { user: null, session: null }, error }
      }
      throw error
    }
  }

  /**
   * Log in an existing user via a third-party provider.
   */
  async signInWithOAuth(credentials: SignInWithOAuthCredentials): Promise<OAuthResponse> {
    await this._removeSession()
    return this._handleProviderSignIn(credentials.provider, {
      redirectTo: credentials.options?.redirectTo,
      scopes: credentials.options?.scopes,
      queryParams: credentials.options?.queryParams,
      skipBrowserRedirect: credentials.options?.skipBrowserRedirect,
    })
  }

  /**
   * Log in a user using magiclink or a one-time password (OTP).
   *
   * If the `{{ .ConfirmationURL }}` variable is specified in the email template, a magiclink will be sent.
   * If the `{{ .Token }}` variable is specified in the email template, an OTP will be sent.
   * If you're using phone sign-ins, only an OTP will be sent. You won't be able to send a magiclink for phone sign-ins.
   *
   * Be aware that you may get back an error message that will not distinguish
   * between the cases where the account does not exist or, that the account
   * can only be accessed via social login.
   */
  async signInWithOtp(credentials: SignInWithPasswordlessCredentials): Promise<AuthResponse> {
    try {
      await this._removeSession()

      if ('email' in credentials) {
        const { email, options } = credentials
        const { error } = await _request(this.fetch, 'POST', `${this.url}/otp`, {
          headers: this.headers,
          body: {
            email,
            data: options?.data ?? {},
            create_user: options?.shouldCreateUser ?? true,
            gotrue_meta_security: { captcha_token: options?.captchaToken },
          },
          redirectTo: options?.emailRedirectTo,
        })
        return { data: { user: null, session: null }, error }
      }
      if ('phone' in credentials) {
        const { phone, options } = credentials
        const { error } = await _request(this.fetch, 'POST', `${this.url}/otp`, {
          headers: this.headers,
          body: {
            phone,
            data: options?.data ?? {},
            create_user: options?.shouldCreateUser ?? true,
            gotrue_meta_security: { captcha_token: options?.captchaToken },
          },
        })
        return { data: { user: null, session: null }, error }
      }
      throw new AuthInvalidCredentialsError('You must provide either an email or phone number.')
    } catch (error) {
      if (isAuthError(error)) {
        return { data: { user: null, session: null }, error }
      }

      throw error
    }
  }

  /**
   * Log in a user given a User supplied OTP received via mobile.
   */
  async verifyOtp(params: VerifyOtpParams): Promise<AuthResponse> {
    try {
      await this._removeSession()

      const { data, error } = await _request(this.fetch, 'POST', `${this.url}/verify`, {
        headers: this.headers,
        body: {
          ...params,
          gotrue_meta_security: { captcha_token: params.options?.captchaToken },
        },
        redirectTo: params.options?.redirectTo,
        xform: _sessionResponse,
      })

      if (error) {
        throw error
      }

      if (!data) {
        throw 'An error occurred on token verification.'
      }

      const session: Session | null = data.session
      const user: User = data.user

      if (session?.access_token) {
        await this._saveSession(session as Session)
        this._notifyAllSubscribers('SIGNED_IN', session)
      }

      return { data: { user, session }, error: null }
    } catch (error) {
      if (isAuthError(error)) {
        return { data: { user: null, session: null }, error }
      }

      throw error
    }
  }

  /**
   * Attempts a single-sign on using an enterprise Identity Provider. A
   * successful SSO attempt will redirect the current page to the identity
   * provider authorization page. The redirect URL is implementation and SSO
   * protocol specific.
   *
   * You can use it by providing a SSO domain. Typically you can extract this
   * domain by asking users for their email address. If this domain is
   * registered on the Auth instance the redirect will use that organization's
   * currently active SSO Identity Provider for the login.
   *
   * If you have built an organization-specific login page, you can use the
   * organization's SSO Identity Provider UUID directly instead.
   *
   * This API is experimental and availability is conditional on correct
   * settings on the Auth service.
   *
   * @experimental
   */
  async signInWithSSO(params: SignInWithSSO): Promise<SSOResponse> {
    try {
      await this._removeSession()

      return await _request(this.fetch, 'POST', `${this.url}/sso`, {
        body: {
          ...('providerId' in params ? { provider_id: params.providerId } : null),
          ...('domain' in params ? { domain: params.domain } : null),
          redirect_to: params.options?.redirectTo ?? undefined,
          ...(params?.options?.captchaToken
            ? { gotrue_meta_security: { captcha_token: params.options.captchaToken } }
            : null),
          skip_http_redirect: true, // fetch does not handle redirects
        },
        headers: this.headers,
        xform: _ssoResponse,
      })
    } catch (error) {
      if (isAuthError(error)) {
        return { data: null, error }
      }
      throw error
    }
  }

  /**
   * Returns the session, refreshing it if necessary.
   * The session returned can be null if the session is not detected which can happen in the event a user is not signed-in or has logged out.
   */
  async getSession(): Promise<
    | {
        data: {
          session: Session
        }
        error: null
      }
    | {
        data: {
          session: null
        }
        error: AuthError
      }
    | {
        data: {
          session: null
        }
        error: null
      }
  > {
    // make sure we've read the session from the url if there is one
    // save to just await, as long we make sure _initialize() never throws
    await this.initializePromise

    let currentSession: Session | null = null

    if (this.persistSession) {
      const maybeSession = await getItemAsync(this.storage, this.storageKey)

      if (maybeSession !== null) {
        if (this._isValidSession(maybeSession)) {
          currentSession = maybeSession
        } else {
          await this._removeSession()
        }
      }
    } else {
      currentSession = this.inMemorySession
    }

    if (!currentSession) {
      return { data: { session: null }, error: null }
    }

    const hasExpired = currentSession.expires_at
      ? currentSession.expires_at <= Date.now() / 1000
      : false
    if (!hasExpired) {
      return { data: { session: currentSession }, error: null }
    }

    const { session, error } = await this._callRefreshToken(currentSession.refresh_token)
    if (error) {
      return { data: { session: null }, error }
    }

    return { data: { session }, error: null }
  }

  /**
   * Gets the current user details if there is an existing session.
   * @param jwt Takes in an optional access token jwt. If no jwt is provided, getUser() will attempt to get the jwt from the current session.
   */
  async getUser(jwt?: string): Promise<UserResponse> {
    try {
      if (!jwt) {
        const { data, error } = await this.getSession()
        if (error) {
          throw error
        }

        // Default to Authorization header if there is no existing session
        jwt = data.session?.access_token ?? undefined
      }

      return await _request(this.fetch, 'GET', `${this.url}/user`, {
        headers: this.headers,
        jwt: jwt,
        xform: _userResponse,
      })
    } catch (error) {
      if (isAuthError(error)) {
        return { data: { user: null }, error }
      }

      throw error
    }
  }

  /**
   * Updates user data, if there is a logged in user.
   */
  async updateUser(attributes: UserAttributes): Promise<UserResponse> {
    try {
      const { data: sessionData, error: sessionError } = await this.getSession()
      if (sessionError) {
        throw sessionError
      }
      if (!sessionData.session) {
        throw new AuthSessionMissingError()
      }
      const session: Session = sessionData.session
      const { data, error: userError } = await _request(this.fetch, 'PUT', `${this.url}/user`, {
        headers: this.headers,
        body: attributes,
        jwt: session.access_token,
        xform: _userResponse,
      })
      if (userError) throw userError
      session.user = data.user as User
      await this._saveSession(session)
      this._notifyAllSubscribers('USER_UPDATED', session)

      return { data: { user: session.user }, error: null }
    } catch (error) {
      if (isAuthError(error)) {
        return { data: { user: null }, error }
      }

      throw error
    }
  }

  /**
   * Decodes a JWT (without performing any validation).
   */
  private _decodeJWT(jwt: string): {
    exp?: number
    aal?: AuthenticatorAssuranceLevels | null
    amr?: AMREntry[] | null
  } {
    return decodeJWTPayload(jwt)
  }

  /**
   * Sets the session data from the current session. If the current session is expired, setSession will take care of refreshing it to obtain a new session.
   * If the refresh token or access token in the current session is invalid, an error will be thrown.
   * @param currentSession The current session that minimally contains an access token and refresh token.
   */
  async setSession(currentSession: {
    access_token: string
    refresh_token: string
  }): Promise<AuthResponse> {
    try {
      if (!currentSession.access_token || !currentSession.refresh_token) {
        throw new AuthSessionMissingError()
      }

      const timeNow = Date.now() / 1000
      let expiresAt = timeNow
      let hasExpired = true
      let session: Session | null = null
      const payload = decodeJWTPayload(currentSession.access_token)
      if (payload.exp) {
        expiresAt = payload.exp
        hasExpired = expiresAt <= timeNow
      }

      if (hasExpired) {
        const { session: refreshedSession, error } = await this._callRefreshToken(
          currentSession.refresh_token
        )
        if (error) {
          return { data: { user: null, session: null }, error: error }
        }

        if (!refreshedSession) {
          return { data: { user: null, session: null }, error: null }
        }
        session = refreshedSession
      } else {
        const { data, error } = await this.getUser(currentSession.access_token)
        if (error) {
          throw error
        }
        session = {
          access_token: currentSession.access_token,
          refresh_token: currentSession.refresh_token,
          user: data.user,
          token_type: 'bearer',
          expires_in: expiresAt - timeNow,
          expires_at: expiresAt,
        }
        await this._saveSession(session)
        this._notifyAllSubscribers('SIGNED_IN', session)
      }

      return { data: { user: session.user, session }, error: null }
    } catch (error) {
      if (isAuthError(error)) {
        return { data: { session: null, user: null }, error }
      }

      throw error
    }
  }

  /**
   * Returns a new session, regardless of expiry status.
   * Takes in an optional current session. If not passed in, then refreshSession() will attempt to retrieve it from getSession().
   * If the current session's refresh token is invalid, an error will be thrown.
   * @param currentSession The current session. If passed in, it must contain a refresh token.
   */
  async refreshSession(currentSession?: { refresh_token: string }): Promise<AuthResponse> {
    try {
      if (!currentSession) {
        const { data, error } = await this.getSession()
        if (error) {
          throw error
        }

        currentSession = data.session ?? undefined
      }

      if (!currentSession?.refresh_token) {
        throw new AuthSessionMissingError()
      }

      const { session, error } = await this._callRefreshToken(currentSession.refresh_token)
      if (error) {
        return { data: { user: null, session: null }, error: error }
      }

      if (!session) {
        return { data: { user: null, session: null }, error: null }
      }

      return { data: { user: session.user, session }, error: null }
    } catch (error) {
      if (isAuthError(error)) {
        return { data: { user: null, session: null }, error }
      }

      throw error
    }
  }

  /**
   * Gets the session data from a URL string
   */
  private async _getSessionFromUrl(): Promise<
    | {
        data: { session: Session; redirectType: string | null }
        error: null
      }
    | { data: { session: null; redirectType: null }; error: AuthError }
  > {
    try {
      if (!isBrowser()) throw new AuthImplicitGrantRedirectError('No browser detected.')
      if (!this._isImplicitGrantFlow()) {
        throw new AuthImplicitGrantRedirectError('Not a valid implicit grant flow url.')
      }

      const error_description = getParameterByName('error_description')
      if (error_description) {
        const error_code = getParameterByName('error_code')
        if (!error_code) throw new AuthImplicitGrantRedirectError('No error_code detected.')
        const error = getParameterByName('error')
        if (!error) throw new AuthImplicitGrantRedirectError('No error detected.')

        throw new AuthImplicitGrantRedirectError(error_description, { error, code: error_code })
      }

      const provider_token = getParameterByName('provider_token')
      const provider_refresh_token = getParameterByName('provider_refresh_token')
      const access_token = getParameterByName('access_token')
      if (!access_token) throw new AuthImplicitGrantRedirectError('No access_token detected.')
      const expires_in = getParameterByName('expires_in')
      if (!expires_in) throw new AuthImplicitGrantRedirectError('No expires_in detected.')
      const refresh_token = getParameterByName('refresh_token')
      if (!refresh_token) throw new AuthImplicitGrantRedirectError('No refresh_token detected.')
      const token_type = getParameterByName('token_type')
      if (!token_type) throw new AuthImplicitGrantRedirectError('No token_type detected.')

      const timeNow = Math.round(Date.now() / 1000)
      const expires_at = timeNow + parseInt(expires_in)

      const { data, error } = await this.getUser(access_token)
      if (error) throw error
      const user: User = data.user
      const session: Session = {
        provider_token,
        provider_refresh_token,
        access_token,
        expires_in: parseInt(expires_in),
        expires_at,
        refresh_token,
        token_type,
        user,
      }
      const redirectType = getParameterByName('type')

      // Remove tokens from URL
      window.location.hash = ''

      return { data: { session, redirectType }, error: null }
    } catch (error) {
      if (isAuthError(error)) {
        return { data: { session: null, redirectType: null }, error }
      }

      throw error
    }
  }

  /**
   * Checks if the current URL contains parameters given by an implicit oauth grant flow (https://www.rfc-editor.org/rfc/rfc6749.html#section-4.2)
   */
  private _isImplicitGrantFlow(): boolean {
    return (
      isBrowser() &&
      (Boolean(getParameterByName('access_token')) ||
        Boolean(getParameterByName('error_description')))
    )
  }

  /**
   * Inside a browser context, `signOut()` will remove the logged in user from the browser session
   * and log them out - removing all items from localstorage and then trigger a `"SIGNED_OUT"` event.
   *
   * For server-side management, you can revoke all refresh tokens for a user by passing a user's JWT through to `auth.api.signOut(JWT: string)`.
   * There is no way to revoke a user's access token jwt until it expires. It is recommended to set a shorter expiry on the jwt for this reason.
   */
  async signOut(): Promise<{ error: AuthError | null }> {
    const { data, error: sessionError } = await this.getSession()
    if (sessionError) {
      return { error: sessionError }
    }
    const accessToken = data.session?.access_token
    if (accessToken) {
      const { error } = await this.admin.signOut(accessToken)
      if (error) {
        // ignore 404s since user might not exist anymore
        // ignore 401s since an invalid or expired JWT should sign out the current session
        if (!(isAuthApiError(error) && (error.status === 404 || error.status === 401))) {
          return { error }
        }
      }
    }
    await this._removeSession()
    this._notifyAllSubscribers('SIGNED_OUT', null)
    return { error: null }
  }

  /**
   * Receive a notification every time an auth event happens.
   * @param callback A callback function to be invoked when an auth event happens.
   */
  onAuthStateChange(callback: (event: AuthChangeEvent, session: Session | null) => void): {
    data: { subscription: Subscription }
  } {
    const id: string = uuid()
    const subscription: Subscription = {
      id,
      callback,
      unsubscribe: () => {
        this.stateChangeEmitters.delete(id)
      },
    }

    this.stateChangeEmitters.set(id, subscription)

    return { data: { subscription } }
  }

  /**
   * Sends a password reset request to an email address.
   * @param email The email address of the user.
   * @param options.redirectTo The URL to send the user to after they click the password reset link.
   * @param options.captchaToken Verification token received when the user completes the captcha on the site.
   */
  async resetPasswordForEmail(
    email: string,
    options: {
      redirectTo?: string
      captchaToken?: string
    } = {}
  ): Promise<
    | {
        data: {}
        error: null
      }
    | { data: null; error: AuthError }
  > {
    try {
      return await _request(this.fetch, 'POST', `${this.url}/recover`, {
        body: { email, gotrue_meta_security: { captcha_token: options.captchaToken } },
        headers: this.headers,
        redirectTo: options.redirectTo,
      })
    } catch (error) {
      if (isAuthError(error)) {
        return { data: null, error }
      }

      throw error
    }
  }

  /**
   * Generates a new JWT.
   * @param refreshToken A valid refresh token that was returned on login.
   */
  private async _refreshAccessToken(refreshToken: string): Promise<AuthResponse> {
    try {
      const startedAt = Date.now()

      // will attempt to refresh the token with exponential backoff
      return await retryable(
        async (attempt) => {
          await sleep(attempt * 200) // 0, 200, 400, 800, ...

          return await _request(this.fetch, 'POST', `${this.url}/token?grant_type=refresh_token`, {
            body: { refresh_token: refreshToken },
            headers: this.headers,
            xform: _sessionResponse,
          })
        },
        (attempt, _, result) =>
          result &&
          result.error &&
          result.error instanceof AuthRetryableFetchError &&
          // retryable only if the request can be sent before the backoff overflows the tick duration
          Date.now() + (attempt + 1) * 200 - startedAt < AUTO_REFRESH_TICK_DURATION
      )
    } catch (error) {
      if (isAuthError(error)) {
        return { data: { session: null, user: null }, error }
      }
      throw error
    }
  }

  private _isValidSession(maybeSession: unknown): maybeSession is Session {
    const isValidSession =
      typeof maybeSession === 'object' &&
      maybeSession !== null &&
      'access_token' in maybeSession &&
      'refresh_token' in maybeSession &&
      'expires_at' in maybeSession

    return isValidSession
  }

  private _handleProviderSignIn(
    provider: Provider,
    options: {
      redirectTo?: string
      scopes?: string
      queryParams?: { [key: string]: string }
      skipBrowserRedirect?: boolean
    } = {}
  ) {
    const url: string = this._getUrlForProvider(provider, {
      redirectTo: options.redirectTo,
      scopes: options.scopes,
      queryParams: options.queryParams,
    })
    // try to open on the browser
    if (isBrowser() && !options.skipBrowserRedirect) {
      window.location.assign(url)
    }
    return { data: { provider, url }, error: null }
  }

  /**
   * Recovers the session from LocalStorage and refreshes
   * Note: this method is async to accommodate for AsyncStorage e.g. in React native.
   */
  private async _recoverAndRefresh() {
    try {
      const currentSession = await getItemAsync(this.storage, this.storageKey)
      if (!this._isValidSession(currentSession)) {
        if (currentSession !== null) {
          await this._removeSession()
        }

        return
      }

      const timeNow = Math.round(Date.now() / 1000)

      if ((currentSession.expires_at ?? Infinity) < timeNow + EXPIRY_MARGIN) {
        if (this.autoRefreshToken && currentSession.refresh_token) {
          const { error } = await this._callRefreshToken(currentSession.refresh_token)

          if (error) {
            console.log(error.message)
            await this._removeSession()
          }
        } else {
          await this._removeSession()
        }
      } else {
        if (this.persistSession) {
          await this._saveSession(currentSession)
        }
        this._notifyAllSubscribers('SIGNED_IN', currentSession)
      }
    } catch (err) {
      console.error(err)
      return
    }
  }

  private async _callRefreshToken(refreshToken: string): Promise<CallRefreshTokenResult> {
    // refreshing is already in progress
    if (this.refreshingDeferred) {
      return this.refreshingDeferred.promise
    }

    try {
      this.refreshingDeferred = new Deferred<CallRefreshTokenResult>()

      if (!refreshToken) {
        throw new AuthSessionMissingError()
      }
      const { data, error } = await this._refreshAccessToken(refreshToken)
      if (error) throw error
      if (!data.session) throw new AuthSessionMissingError()

      await this._saveSession(data.session)
      this._notifyAllSubscribers('TOKEN_REFRESHED', data.session)

      const result = { session: data.session, error: null }

      this.refreshingDeferred.resolve(result)

      return result
    } catch (error) {
      if (isAuthError(error)) {
        const result = { session: null, error }

        this.refreshingDeferred?.resolve(result)

        return result
      }

      this.refreshingDeferred?.reject(error)
      throw error
    } finally {
      this.refreshingDeferred = null
    }
  }

  private _notifyAllSubscribers(
    event: AuthChangeEvent,
    session: Session | null,
    broadcast: boolean = true
  ) {
    if (this.broadcastChannel && broadcast) {
      this.broadcastChannel.postMessage({ event, session })
    }

    this.stateChangeEmitters.forEach((x) => x.callback(event, session))
  }

  /**
   * set currentSession and currentUser
   * process to _startAutoRefreshToken if possible
   */
  private async _saveSession(session: Session) {
    if (!this.persistSession) {
      this.inMemorySession = session
    }

    if (this.persistSession && session.expires_at) {
      await this._persistSession(session)
    }
  }

  private _persistSession(currentSession: Session) {
    return setItemAsync(this.storage, this.storageKey, currentSession)
  }

  private async _removeSession() {
    if (this.persistSession) {
      await removeItemAsync(this.storage, this.storageKey)
    } else {
      this.inMemorySession = null
    }
  }

  /**
   * Removes any registered visibilitychange callback.
   *
   * {@see #startAutoRefresh}
   * {@see #stopAutoRefresh}
   */
  private _removeVisibilityChangedCallback() {
    const callback = this.visibilityChangedCallback
    this.visibilityChangedCallback = null

    try {
      if (callback && isBrowser() && window?.removeEventListener) {
        window.removeEventListener('visibilitychange', callback)
      }
    } catch (e) {
      console.error('removing visibilitychange callback failed', e)
    }
  }

  /**
   * This is the private implementation of {@link #startAutoRefresh}. Use this
   * within the library.
   */
  private async _startAutoRefresh() {
    await this._stopAutoRefresh()
    this.autoRefreshTicker = setInterval(
      () => this._autoRefreshTokenTick(),
      AUTO_REFRESH_TICK_DURATION
    )

    // run the tick immediately
    await this._autoRefreshTokenTick()
  }

  /**
   * This is the private implementation of {@link #stopAutoRefresh}. Use this
   * within the library.
   */
  private async _stopAutoRefresh() {
    const ticker = this.autoRefreshTicker
    this.autoRefreshTicker = null

    if (ticker) {
      clearInterval(ticker)
    }
  }

  /**
   * Starts an auto-refresh process in the background. The session is checked
   * every few seconds. Close to the time of expiration a process is started to
   * refresh the session. If refreshing fails it will be retried for as long as
   * necessary.
   *
   * If you set the {@link GoTrueClientOptions#autoRefreshToken} you don't need
   * to call this function, it will be called for you.
   *
   * On browsers the refresh process works only when the tab/window is in the
   * foreground to conserve resources as well as prevent race conditions and
   * flooding auth with requests. If you call this method any managed
   * visibility change callback will be removed and you must manage visibility
   * changes on your own.
   *
   * On non-browser platforms the refresh process works *continuously* in the
   * background, which may not be desireable. You should hook into your
   * platform's foreground indication mechanism and call these methods
   * appropriately to conserve resources.
   *
   * {@see #stopAutoRefresh}
   */
  async startAutoRefresh() {
<<<<<<< HEAD
    this._removeVisibilityChangedCallback()
    await this._startAutoRefresh()
=======
    await this.stopAutoRefresh()

    const ticker = setInterval(() => this._autoRefreshTokenTick(), AUTO_REFRESH_TICK_DURATION)
    this.autoRefreshTicker = ticker

    if (ticker && typeof ticker === 'object' && typeof ticker.unref === 'function') {
      // ticker is a NodeJS Timeout object that has an `unref` method
      // https://nodejs.org/api/timers.html#timeoutunref
      // When auto refresh is used in NodeJS (like for testing) the
      // `setInterval` is preventing the process from being marked as
      // finished and tests run endlessly. This can be prevented by calling
      // `unref()` on the returned object.
      ticker.unref()
    }

    // run the tick immediately
    await this._autoRefreshTokenTick()
>>>>>>> 1d8df283
  }

  /**
   * Stops an active auto refresh process running in the background (if any).
   *
   * If you call this method any managed visibility change callback will be
   * removed and you must manage visibility changes on your own.
   *
   * See {@link #startAutoRefresh} for more details.
   */
  async stopAutoRefresh() {
    this._removeVisibilityChangedCallback()
    await this._stopAutoRefresh()
  }

  /**
   * Runs the auto refresh token tick.
   */
  private async _autoRefreshTokenTick() {
    const now = Date.now()

    try {
      const {
        data: { session },
        error,
      } = await this.getSession()

      if (!session || !session.refresh_token || !session.expires_at) {
        return
      }

      // session will expire in this many ticks (or has already expired if <= 0)
      const expiresInTicks = Math.floor(
        (session.expires_at * 1000 - now) / AUTO_REFRESH_TICK_DURATION
      )

      if (expiresInTicks < AUTO_REFRESH_TICK_THRESHOLD) {
        await this._callRefreshToken(session.refresh_token)
      }
    } catch (e: any) {
      console.error('Auto refresh tick failed with error. This is likely a transient error.', e)
    }
  }

  /**
   * Registers callbacks on the browser / platform, which in-turn run
   * algorithms when the browser window/tab are in foreground. On non-browser
   * platforms it assumes always foreground.
   */
  private async _handleVisibilityChange() {
    if (!isBrowser() || !window?.addEventListener) {
      if (this.autoRefreshToken) {
        // in non-browser environments the refresh token ticker runs always
        this.startAutoRefresh()
      }

      return false
    }

    try {
      this.visibilityChangedCallback = async () => await this._onVisibilityChanged(false)

      window?.addEventListener('visibilitychange', this.visibilityChangedCallback)

      // now immediately call the visbility changed callback to setup with the
      // current visbility state
      await this._onVisibilityChanged(true) // initial call
    } catch (error) {
      console.error('_handleVisibilityChange', error)
    }
  }

  /**
   * Callback registered with `window.addEventListener('visibilitychange')`.
   */
  private async _onVisibilityChanged(isInitial: boolean) {
    if (document.visibilityState === 'visible') {
      if (!isInitial) {
        // initial visibility change setup is handled in another flow under #initialize()
        await this.initializePromise
        await this._recoverAndRefresh()
      }

      if (this.autoRefreshToken) {
        // in browser environments the refresh token ticker runs only on focused tabs
        // which prevents race conditions
        this._startAutoRefresh()
      }
    } else if (document.visibilityState === 'hidden') {
      if (this.autoRefreshToken) {
        this._stopAutoRefresh()
      }
    }
  }

  /**
   * Generates the relevant login URL for a third-party provider.
   * @param options.redirectTo A URL or mobile address to send the user to after they are confirmed.
   * @param options.scopes A space-separated list of scopes granted to the OAuth application.
   * @param options.queryParams An object of key-value pairs containing query parameters granted to the OAuth application.
   */
  private _getUrlForProvider(
    provider: Provider,
    options: {
      redirectTo?: string
      scopes?: string
      queryParams?: { [key: string]: string }
    }
  ) {
    const urlParams: string[] = [`provider=${encodeURIComponent(provider)}`]
    if (options?.redirectTo) {
      urlParams.push(`redirect_to=${encodeURIComponent(options.redirectTo)}`)
    }
    if (options?.scopes) {
      urlParams.push(`scopes=${encodeURIComponent(options.scopes)}`)
    }
    if (options?.queryParams) {
      const query = new URLSearchParams(options.queryParams)
      urlParams.push(query.toString())
    }
    return `${this.url}/authorize?${urlParams.join('&')}`
  }

  private async _unenroll(params: MFAUnenrollParams): Promise<AuthMFAUnenrollResponse> {
    try {
      const { data: sessionData, error: sessionError } = await this.getSession()
      if (sessionError) {
        return { data: null, error: sessionError }
      }

      return await _request(this.fetch, 'DELETE', `${this.url}/factors/${params.factorId}`, {
        headers: this.headers,
        jwt: sessionData?.session?.access_token,
      })
    } catch (error) {
      if (isAuthError(error)) {
        return { data: null, error }
      }
      throw error
    }
  }

  /**
   * {@see GoTrueMFAApi#enroll}
   */
  private async _enroll(params: MFAEnrollParams): Promise<AuthMFAEnrollResponse> {
    try {
      const { data: sessionData, error: sessionError } = await this.getSession()
      if (sessionError) {
        return { data: null, error: sessionError }
      }

      const { data, error } = await _request(this.fetch, 'POST', `${this.url}/factors`, {
        body: {
          friendly_name: params.friendlyName,
          factor_type: params.factorType,
          issuer: params.issuer,
        },
        headers: this.headers,
        jwt: sessionData?.session?.access_token,
      })

      if (error) {
        return { data: null, error }
      }

      if (data?.totp?.qr_code) {
        data.totp.qr_code = `data:image/svg+xml;utf-8,${data.totp.qr_code}`
      }

      return { data, error: null }
    } catch (error) {
      if (isAuthError(error)) {
        return { data: null, error }
      }
      throw error
    }
  }

  /**
   * {@see GoTrueMFAApi#verify}
   */
  private async _verify(params: MFAVerifyParams): Promise<AuthMFAVerifyResponse> {
    try {
      const { data: sessionData, error: sessionError } = await this.getSession()
      if (sessionError) {
        return { data: null, error: sessionError }
      }

      const { data, error } = await _request(
        this.fetch,
        'POST',
        `${this.url}/factors/${params.factorId}/verify`,
        {
          body: { code: params.code, challenge_id: params.challengeId },
          headers: this.headers,
          jwt: sessionData?.session?.access_token,
        }
      )
      if (error) {
        return { data: null, error }
      }

      await this._saveSession({
        expires_at: Math.round(Date.now() / 1000) + data.expires_in,
        ...data,
      })
      this._notifyAllSubscribers('MFA_CHALLENGE_VERIFIED', data)

      return { data, error }
    } catch (error) {
      if (isAuthError(error)) {
        return { data: null, error }
      }
      throw error
    }
  }

  /**
   * {@see GoTrueMFAApi#challenge}
   */
  private async _challenge(params: MFAChallengeParams): Promise<AuthMFAChallengeResponse> {
    try {
      const { data: sessionData, error: sessionError } = await this.getSession()
      if (sessionError) {
        return { data: null, error: sessionError }
      }

      return await _request(
        this.fetch,
        'POST',
        `${this.url}/factors/${params.factorId}/challenge`,
        {
          headers: this.headers,
          jwt: sessionData?.session?.access_token,
        }
      )
    } catch (error) {
      if (isAuthError(error)) {
        return { data: null, error }
      }
      throw error
    }
  }

  /**
   * {@see GoTrueMFAApi#challengeAndVerify}
   */
  private async _challengeAndVerify(
    params: MFAChallengeAndVerifyParams
  ): Promise<AuthMFAVerifyResponse> {
    const { data: challengeData, error: challengeError } = await this._challenge({
      factorId: params.factorId,
    })
    if (challengeError) {
      return { data: null, error: challengeError }
    }
    return await this._verify({
      factorId: params.factorId,
      challengeId: challengeData.id,
      code: params.code,
    })
  }

  /**
   * {@see GoTrueMFAApi#listFactors}
   */
  private async _listFactors(): Promise<AuthMFAListFactorsResponse> {
    const {
      data: { user },
      error: userError,
    } = await this.getUser()
    if (userError) {
      return { data: null, error: userError }
    }

    const factors = user?.factors || []
    const totp = factors.filter(
      (factor) => factor.factor_type === 'totp' && factor.status === 'verified'
    )

    return {
      data: {
        all: factors,
        totp,
      },
      error: null,
    }
  }

  /**
   * {@see GoTrueMFAApi#getAuthenticatorAssuranceLevel}
   */
  private async _getAuthenticatorAssuranceLevel(): Promise<AuthMFAGetAuthenticatorAssuranceLevelResponse> {
    const {
      data: { session },
      error: sessionError,
    } = await this.getSession()
    if (sessionError) {
      return { data: null, error: sessionError }
    }
    if (!session) {
      return {
        data: { currentLevel: null, nextLevel: null, currentAuthenticationMethods: [] },
        error: null,
      }
    }

    const payload = this._decodeJWT(session.access_token)

    let currentLevel: AuthenticatorAssuranceLevels | null = null

    if (payload.aal) {
      currentLevel = payload.aal
    }

    let nextLevel: AuthenticatorAssuranceLevels | null = currentLevel

    const verifiedFactors =
      session.user.factors?.filter((factor: Factor) => factor.status === 'verified') ?? []

    if (verifiedFactors.length > 0) {
      nextLevel = 'aal2'
    }

    const currentAuthenticationMethods = payload.amr || []

    return { data: { currentLevel, nextLevel, currentAuthenticationMethods }, error: null }
  }
}<|MERGE_RESOLUTION|>--- conflicted
+++ resolved
@@ -1129,57 +1129,7 @@
    */
   private async _startAutoRefresh() {
     await this._stopAutoRefresh()
-    this.autoRefreshTicker = setInterval(
-      () => this._autoRefreshTokenTick(),
-      AUTO_REFRESH_TICK_DURATION
-    )
-
-    // run the tick immediately
-    await this._autoRefreshTokenTick()
-  }
-
-  /**
-   * This is the private implementation of {@link #stopAutoRefresh}. Use this
-   * within the library.
-   */
-  private async _stopAutoRefresh() {
-    const ticker = this.autoRefreshTicker
-    this.autoRefreshTicker = null
-
-    if (ticker) {
-      clearInterval(ticker)
-    }
-  }
-
-  /**
-   * Starts an auto-refresh process in the background. The session is checked
-   * every few seconds. Close to the time of expiration a process is started to
-   * refresh the session. If refreshing fails it will be retried for as long as
-   * necessary.
-   *
-   * If you set the {@link GoTrueClientOptions#autoRefreshToken} you don't need
-   * to call this function, it will be called for you.
-   *
-   * On browsers the refresh process works only when the tab/window is in the
-   * foreground to conserve resources as well as prevent race conditions and
-   * flooding auth with requests. If you call this method any managed
-   * visibility change callback will be removed and you must manage visibility
-   * changes on your own.
-   *
-   * On non-browser platforms the refresh process works *continuously* in the
-   * background, which may not be desireable. You should hook into your
-   * platform's foreground indication mechanism and call these methods
-   * appropriately to conserve resources.
-   *
-   * {@see #stopAutoRefresh}
-   */
-  async startAutoRefresh() {
-<<<<<<< HEAD
-    this._removeVisibilityChangedCallback()
-    await this._startAutoRefresh()
-=======
-    await this.stopAutoRefresh()
-
+    
     const ticker = setInterval(() => this._autoRefreshTokenTick(), AUTO_REFRESH_TICK_DURATION)
     this.autoRefreshTicker = ticker
 
@@ -1195,7 +1145,46 @@
 
     // run the tick immediately
     await this._autoRefreshTokenTick()
->>>>>>> 1d8df283
+  }
+
+  /**
+   * This is the private implementation of {@link #stopAutoRefresh}. Use this
+   * within the library.
+   */
+  private async _stopAutoRefresh() {
+    const ticker = this.autoRefreshTicker
+    this.autoRefreshTicker = null
+
+    if (ticker) {
+      clearInterval(ticker)
+    }
+  }
+
+  /**
+   * Starts an auto-refresh process in the background. The session is checked
+   * every few seconds. Close to the time of expiration a process is started to
+   * refresh the session. If refreshing fails it will be retried for as long as
+   * necessary.
+   *
+   * If you set the {@link GoTrueClientOptions#autoRefreshToken} you don't need
+   * to call this function, it will be called for you.
+   *
+   * On browsers the refresh process works only when the tab/window is in the
+   * foreground to conserve resources as well as prevent race conditions and
+   * flooding auth with requests. If you call this method any managed
+   * visibility change callback will be removed and you must manage visibility
+   * changes on your own.
+   *
+   * On non-browser platforms the refresh process works *continuously* in the
+   * background, which may not be desireable. You should hook into your
+   * platform's foreground indication mechanism and call these methods
+   * appropriately to conserve resources.
+   *
+   * {@see #stopAutoRefresh}
+   */
+  async startAutoRefresh() {
+    this._removeVisibilityChangedCallback()
+    await this._startAutoRefresh()
   }
 
   /**
