--- conflicted
+++ resolved
@@ -43,14 +43,11 @@
   sleep,
   parseParametersFromURL,
   getCodeChallengeAndMethod,
-<<<<<<< HEAD
-  userNotAvailableProxy,
-  supportsLocalStorage,
-=======
   getAlgorithm,
   validateExp,
   decodeJWT,
->>>>>>> 0aa02d15
+  userNotAvailableProxy,
+  supportsLocalStorage,
 } from './lib/helpers'
 import { memoryLocalStorageAdapter } from './lib/local-storage'
 import { polyfillGlobalThis } from './lib/polyfills'
