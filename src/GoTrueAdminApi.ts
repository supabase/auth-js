import { Fetch, _generateLinkResponse, _request, _userResponse } from './lib/fetch'
import { resolveFetch } from './lib/helpers'
import {
  AdminUserAttributes,
  GenerateLinkParams,
  GenerateLinkResponse,
  Pagination,
  User,
  UserResponse,
  GoTrueAdminMFAApi,
  AuthMFAAdminDeleteFactorParams,
  AuthMFAAdminDeleteFactorResponse,
  AuthMFAAdminListFactorsParams,
  AuthMFAAdminListFactorsResponse,
  PageParams,
} from './lib/types'
import { AuthError, isAuthError } from './lib/errors'

export default class GoTrueAdminApi {
  /** Contains all MFA administration methods. */
  mfa: GoTrueAdminMFAApi

  protected url: string
  protected headers: {
    [key: string]: string
  }
  protected fetch: Fetch

  constructor({
    url = '',
    headers = {},
    fetch,
  }: {
    url: string
    headers?: {
      [key: string]: string
    }
    fetch?: Fetch
  }) {
    this.url = url
    this.headers = headers
    this.fetch = resolveFetch(fetch)
    this.mfa = {
      listFactors: this._listFactors.bind(this),
      deleteFactor: this._deleteFactor.bind(this),
    }
  }

  /**
   * Removes a logged-in session.
   * @param jwt A valid, logged-in JWT.
   */
  async signOut(jwt: string): Promise<{ data: null; error: AuthError | null }> {
    try {
      await _request(this.fetch, 'POST', `${this.url}/logout`, {
        headers: this.headers,
        jwt,
        noResolveJson: true,
      })
      return { data: null, error: null }
    } catch (error) {
      if (isAuthError(error)) {
        return { data: null, error }
      }

      throw error
    }
  }

  /**
   * Sends an invite link to an email address.
   * @param email The email address of the user.
   * @param options.redirectTo A URL or mobile deeplink to send the user to after they are confirmed.
   * @param options.data Optional user metadata
   */
  async inviteUserByEmail(
    email: string,
    options: {
      redirectTo?: string
      data?: object
    } = {}
  ): Promise<UserResponse> {
    try {
      return await _request(this.fetch, 'POST', `${this.url}/invite`, {
        body: { email, data: options.data },
        headers: this.headers,
        redirectTo: options.redirectTo,
        xform: _userResponse,
      })
    } catch (error) {
      if (isAuthError(error)) {
        return { data: { user: null }, error }
      }

      throw error
    }
  }

  /**
   * Generates email links and OTPs to be sent via a custom email provider.
   * @param email The user's email.
   * @param options.password User password. For signup only.
   * @param options.data Optional user metadata. For signup only.
   * @param options.redirectTo The redirect url which should be appended to the generated link
   */
  async generateLink(params: GenerateLinkParams): Promise<GenerateLinkResponse> {
    try {
      const { options, ...rest } = params
      const body: any = { ...rest, ...options }
      if ('newEmail' in rest) {
        // replace newEmail with new_email in request body
        body.new_email = rest?.newEmail
        delete body['newEmail']
      }
      return await _request(this.fetch, 'POST', `${this.url}/admin/generate_link`, {
        body: body,
        headers: this.headers,
        xform: _generateLinkResponse,
        redirectTo: options?.redirectTo,
      })
    } catch (error) {
      if (isAuthError(error)) {
        return {
          data: {
            properties: null,
            user: null,
          },
          error,
        }
      }
      throw error
    }
  }

  // User Admin API
  /**
   * Creates a new user.
   * This function should only be called on a server. Never expose your `service_role` key in the browser.
   */
  async createUser(attributes: AdminUserAttributes): Promise<UserResponse> {
    try {
      return await _request(this.fetch, 'POST', `${this.url}/admin/users`, {
        body: attributes,
        headers: this.headers,
        xform: _userResponse,
      })
    } catch (error) {
      if (isAuthError(error)) {
        return { data: { user: null }, error }
      }

      throw error
    }
  }

  /**
   * Get a list of users.
   *
   * This function should only be called on a server. Never expose your `service_role` key in the browser.
   * @param params An object which supports `page` and `per_page` as numbers, to alter the paginated results.
   */
<<<<<<< HEAD
  async listUsers(): Promise<
    { data: { users: User[], aud: string } & Pagination; error: null } | { data: { users: [] }; error: AuthError }
  > {
=======
  async listUsers(
    params?: PageParams
  ): Promise<{ data: { users: User[] }; error: null } | { data: { users: [] }; error: AuthError }> {
>>>>>>> a2920dd5
    try {
      let pagination: Pagination = {}
      const response = await _request(this.fetch, 'GET', `${this.url}/admin/users`, {
        headers: this.headers,
<<<<<<< HEAD
        noResolveJson: true
=======
        query: {
          page: params?.page?.toString() ?? '',
          per_page: params?.perPage?.toString() ?? '',
        },
>>>>>>> a2920dd5
      })
      if (response.error) throw response.error
      
      const links = response.headers.get('link')?.split(',')

      if (links) {
        links.forEach((link: string) => {
            const url = link.split(';')[0].replace(/[\<\>\s]/g, '')
            const rel = JSON.parse(link.split(';')[1].replace(/[\<\>\s]/g, '').split('=')[1])
            pagination[rel] = url
        })
        
        if (!pagination.next) pagination.next = null
        const total = response.headers.get('x-total-count') ?? '0'
        pagination.total = parseInt(total)
      }
      const users = await response.json()
      return { data: { ...users, ...pagination }, error: null }
    } catch (error) {
      if (isAuthError(error)) {
        return { data: { users: [] }, error }
      }
      throw error
    }
  }

  /**
   * Get user by id.
   *
   * @param uid The user's unique identifier
   *
   * This function should only be called on a server. Never expose your `service_role` key in the browser.
   */
  async getUserById(uid: string): Promise<UserResponse> {
    try {
      return await _request(this.fetch, 'GET', `${this.url}/admin/users/${uid}`, {
        headers: this.headers,
        xform: _userResponse,
      })
    } catch (error) {
      if (isAuthError(error)) {
        return { data: { user: null }, error }
      }

      throw error
    }
  }

  /**
   * Updates the user data.
   *
   * @param attributes The data you want to update.
   *
   * This function should only be called on a server. Never expose your `service_role` key in the browser.
   */
  async updateUserById(uid: string, attributes: AdminUserAttributes): Promise<UserResponse> {
    try {
      return await _request(this.fetch, 'PUT', `${this.url}/admin/users/${uid}`, {
        body: attributes,
        headers: this.headers,
        xform: _userResponse,
      })
    } catch (error) {
      if (isAuthError(error)) {
        return { data: { user: null }, error }
      }

      throw error
    }
  }

  /**
   * Delete a user. Requires a `service_role` key.
   *
   * @param id The user id you want to remove.
   *
   * This function should only be called on a server. Never expose your `service_role` key in the browser.
   */
  async deleteUser(id: string): Promise<UserResponse> {
    try {
      return await _request(this.fetch, 'DELETE', `${this.url}/admin/users/${id}`, {
        headers: this.headers,
        xform: _userResponse,
      })
    } catch (error) {
      if (isAuthError(error)) {
        return { data: { user: null }, error }
      }

      throw error
    }
  }

  private async _listFactors(
    params: AuthMFAAdminListFactorsParams
  ): Promise<AuthMFAAdminListFactorsResponse> {
    try {
      const data = await _request(
        this.fetch,
        'GET',
        `${this.url}/admin/users/${params.userId}/factors`,
        {
          headers: this.headers,
        }
      )
      return { data, error: null }
    } catch (error) {
      if (isAuthError(error)) {
        return { data: null, error }
      }

      throw error
    }
  }

  private async _deleteFactor(
    params: AuthMFAAdminDeleteFactorParams
  ): Promise<AuthMFAAdminDeleteFactorResponse> {
    try {
      const data = await _request(
        this.fetch,
        'DELETE',
        `${this.url}/admin/users/${params.userId}/factors/${params.id}`,
        {
          headers: this.headers,
        }
      )

      return { data, error: null }
    } catch (error) {
      if (isAuthError(error)) {
        return { data: null, error }
      }

      throw error
    }
  }
}<|MERGE_RESOLUTION|>--- conflicted
+++ resolved
@@ -159,27 +159,18 @@
    * This function should only be called on a server. Never expose your `service_role` key in the browser.
    * @param params An object which supports `page` and `per_page` as numbers, to alter the paginated results.
    */
-<<<<<<< HEAD
-  async listUsers(): Promise<
-    { data: { users: User[], aud: string } & Pagination; error: null } | { data: { users: [] }; error: AuthError }
-  > {
-=======
   async listUsers(
     params?: PageParams
-  ): Promise<{ data: { users: User[] }; error: null } | { data: { users: [] }; error: AuthError }> {
->>>>>>> a2920dd5
+  ): Promise<{ data: { users: User[], aud: string } & Pagination; error: null } | { data: { users: [] }; error: AuthError }> {
     try {
       let pagination: Pagination = {}
       const response = await _request(this.fetch, 'GET', `${this.url}/admin/users`, {
         headers: this.headers,
-<<<<<<< HEAD
-        noResolveJson: true
-=======
+        noResolveJson: true,
         query: {
           page: params?.page?.toString() ?? '',
           per_page: params?.perPage?.toString() ?? '',
         },
->>>>>>> a2920dd5
       })
       if (response.error) throw response.error
       
