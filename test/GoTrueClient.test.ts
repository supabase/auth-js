--- conflicted
+++ resolved
@@ -288,6 +288,12 @@
       expect(error).toBeNull();
     });
 
+    test('getSession() returns null when no session is stored', async () => {
+      const { data, error } = await auth.getSession();
+      expect(data?.session).toBeNull();
+      expect(error).toBeNull();
+    });
+
     test('refresh should only happen once', async () => {
       const { email, password } = mockUserCredentials()
 
@@ -489,13 +495,8 @@
     test('resend() with email', async () => {
       const { email } = mockUserCredentials()
 
-<<<<<<< HEAD
       const { error } = await auth.resend({
         email, type: 'signup',
-=======
-      const { error } = await auth.resend({ 
-        email, type: 'signup', 
->>>>>>> 0aa02d15
         options: { emailRedirectTo: email }
       })
 
@@ -522,7 +523,6 @@
   })
 
   describe('signInWithOtp', () => {
-<<<<<<< HEAD
     test('signInWithOtp() for email', async () => {
       const { email } = mockUserCredentials()
       const userMetadata = { hello: 'world' }
@@ -554,34 +554,11 @@
           data: { hello: 'world' }
         }
       } as any)
-=======
-
-    test('signInWithOtp() for email', async () => {
-      const { email } = mockUserCredentials()
-      const userMetadata = { hello: 'world' }
-      const { data, error } = await auth.signInWithOtp({
-        email,
-        options: {
-          data: userMetadata,
-        },
-      })
-      expect(error).toBeNull()
-      expect(data.user).toBeNull()
-      expect(data.session).toBeNull()
-    })
-
-    test('signInWithOtp() pkce flow fails with invalid sms provider', async () => {
-      const { phone } = mockUserCredentials()
->>>>>>> 0aa02d15
-
-      const { data, error } = await pkceClient.signInWithOtp({
-        phone,
-      })
+
       expect(error).not.toBeNull()
       expect(error?.message).toContain('You must provide either an email or phone number')
       expect(data.session).toBeNull()
       expect(data.user).toBeNull()
-<<<<<<< HEAD
     })
 
     test('signInWithOtp() with PKCE flow should return error', async () => {
@@ -598,8 +575,6 @@
       expect(error).not.toBeNull()
       expect(data.session).toBeNull()
       expect(data.user).toBeNull()
-=======
->>>>>>> 0aa02d15
     })
   })
 
@@ -610,10 +585,10 @@
       const { data, error } = await phoneClient.signInWithOtp({
         phone,
         options: {
+          shouldCreateUser: true,
           data: { ...TEST_USER_DATA },
           channel: 'whatsapp',
-          captchaToken: 'some_token',
-          shouldCreateUser: true
+          captchaToken: 'some_token'
         }
       })
       expect(error).not.toBeNull()
@@ -634,6 +609,9 @@
         }
       })
 
+      // Since auto-confirm is off, we should either:
+      // 1. Get an error (e.g. invalid phone number, captcha token)
+      // 2. Get a success response but with no session (needs verification)
       // Since auto-confirm is off, we should either:
       // 1. Get an error (e.g. invalid phone number, captcha token)
       // 2. Get a success response but with no session (needs verification)
@@ -646,21 +624,25 @@
         expect(data.user?.phone).toBe(phone)
         expect(data.user?.user_metadata).toMatchObject(TEST_USER_DATA)
       }
+      if (error) {
+        expect(error).not.toBeNull()
+        expect(data.user).toBeNull()
+      } else {
+        expect(data.user).not.toBeNull()
+        expect(data.user?.phone).toBe(phone)
+        expect(data.user?.user_metadata).toMatchObject(TEST_USER_DATA)
+      }
     })
 
     test('resend() with phone', async () => {
       const { phone } = mockUserCredentials()
 
-<<<<<<< HEAD
       const { error } = await phoneClient.resend({
         phone, type: 'phone_change',
         options: {
           captchaToken: 'some_token',
         }
       })
-=======
-      const { error } = await phoneClient.resend({ phone, type: 'phone_change'})
->>>>>>> 0aa02d15
 
       expect(error).toBeNull()
     })
@@ -668,7 +650,6 @@
     test('verifyOTP() fails with invalid token', async () => {
       const { phone } = mockUserCredentials()
 
-<<<<<<< HEAD
       const { error } = await phoneClient.verifyOtp({
         phone, type: 'phone_change',
         token: '123456',
@@ -677,9 +658,6 @@
           captchaToken: 'some_token',
         }
       })
-=======
-      const { error } = await phoneClient.verifyOtp({ phone, type: 'phone_change', token: '123456'})
->>>>>>> 0aa02d15
 
       expect(error).not.toBeNull()
       expect(error?.message).toContain("Token has expired or is invalid")
@@ -1796,19 +1774,15 @@
 describe('signInAnonymously', () => {
   test('should successfully sign in anonymously', async () => {
     const { data, error } = await authWithSession.signInAnonymously()
-<<<<<<< HEAD
-
-=======
-    
->>>>>>> 0aa02d15
+
     expect(error).toBeNull()
     expect(data).not.toBeNull()
     expect(data.session).not.toBeNull()
     expect(data.user).not.toBeNull()
     expect(data.user?.is_anonymous).toBe(true)
 
-    const { data: savedSession } = await authWithSession.getSession()
-    expect(savedSession.session).not.toBeNull()
+    const { data: sessionData } = await authWithSession.getSession()
+    expect(sessionData.session).not.toBeNull()
   })
 
   test('should sign in anonymously with user data', async () => {
@@ -1909,14 +1883,10 @@
     const credentials = {
       provider: 'google',
       token: 'mock-id-token',
-<<<<<<< HEAD
       nonce: 'mock-nonce',
       options: {
         captchaToken: 'some_token',
       }
-=======
-      nonce: 'mock-nonce'
->>>>>>> 0aa02d15
     }
 
     const { data, error } = await authClient.signInWithIdToken(credentials)
@@ -1930,11 +1900,7 @@
 describe('Reauthentication', () => {
   test('reauthenticate() fails without session', async () => {
     const { data, error } = await auth.reauthenticate()
-<<<<<<< HEAD
-
-=======
-    
->>>>>>> 0aa02d15
+
     expect(data?.session).toBeNull()
     expect(error).not.toBeNull()
     expect(error?.message).toContain("Reauthentication requires the user to have an email or a phone number")
@@ -1949,11 +1915,7 @@
     })
 
     const { data, error } = await authWithSession.reauthenticate()
-<<<<<<< HEAD
-
-=======
-    
->>>>>>> 0aa02d15
+
     expect(error).toBeNull()
     expect(data).not.toBeNull()
     expect(data?.session).toBeNull()
@@ -1974,11 +1936,7 @@
 
   test('getUserIdentities() returns user identities after signup', async () => {
     const { email, password } = mockUserCredentials()
-<<<<<<< HEAD
-
-=======
-    
->>>>>>> 0aa02d15
+
     const { error: signUpError } = await authWithSession.signUp({
       email,
       password,
@@ -1995,11 +1953,7 @@
 
   test('linkIdentity() fails when manual linking is disabled', async () => {
     const { email, password } = mockUserCredentials()
-<<<<<<< HEAD
-
-=======
-    
->>>>>>> 0aa02d15
+
     const { error: signUpError } = await authWithSession.signUp({
       email,
       password,
@@ -2009,15 +1963,11 @@
     const { error } = await authWithSession.linkIdentity({
       provider: 'google',
       options: {
-<<<<<<< HEAD
         redirectTo: 'http://localhost:3000',
         scopes: 'openid profile email',
         queryParams: {
           prompt: 'select_account',
         },
-=======
-        redirectTo: 'http://localhost:3000'
->>>>>>> 0aa02d15
       }
     })
     expect(error).not.toBeNull()
@@ -2026,11 +1976,7 @@
 
   test('unlinkIdentity() fails when manual linking is disabled', async () => {
     const { email, password } = mockUserCredentials()
-<<<<<<< HEAD
-
-=======
-    
->>>>>>> 0aa02d15
+
     const { error: signUpError } = await authWithSession.signUp({
       email,
       password,
@@ -2064,11 +2010,7 @@
   describe('_recoverAndRefresh', () => {
     test('should recover and refresh session when valid session exists', async () => {
       const { email, password } = mockUserCredentials()
-<<<<<<< HEAD
-
-=======
-      
->>>>>>> 0aa02d15
+
       const { data: signUpData } = await autoRefreshClient.signUp({
         email,
         password,
@@ -2077,11 +2019,7 @@
 
       // @ts-expect-error 'Allow access to private _recoverAndRefresh'
       const session: Session | null = await autoRefreshClient._recoverAndRefresh()
-<<<<<<< HEAD
-
-=======
-      
->>>>>>> 0aa02d15
+
       expect(session).not.toBeNull()
       expect(session?.access_token).not.toBeNull()
       expect(session?.refresh_token).not.toBeNull()
@@ -2089,27 +2027,16 @@
 
     test('should return null session when no valid session exists', async () => {
       await autoRefreshClient.signOut()
-<<<<<<< HEAD
 
       // @ts-expect-error 'Allow access to private _recoverAndRefresh'
       const session: Session | undefined = await autoRefreshClient._recoverAndRefresh()
 
-=======
-      
-      // @ts-expect-error 'Allow access to private _recoverAndRefresh'
-      const session: Session | undefined = await autoRefreshClient._recoverAndRefresh()
-      
->>>>>>> 0aa02d15
       expect(session).toBeUndefined()
     })
 
     test('should handle expired session by attempting refresh', async () => {
       const { email, password } = mockUserCredentials()
-<<<<<<< HEAD
-
-=======
-      
->>>>>>> 0aa02d15
+
       const { data: signUpData } = await autoRefreshClient.signUp({
         email,
         password,
@@ -2136,11 +2063,7 @@
 
       // @ts-expect-error 'Allow access to private _recoverAndRefresh'
       const session: Session | null = await autoRefreshClient._recoverAndRefresh()
-<<<<<<< HEAD
-
-=======
-      
->>>>>>> 0aa02d15
+
       expect(session).not.toBeNull()
       expect(session?.access_token).not.toBeNull()
       expect(session?.refresh_token).not.toBeNull()
@@ -2154,29 +2077,17 @@
   test('_notifyAllSubscribers notifies all subscribers of session changes', async () => {
     const { email, password } = mockUserCredentials()
     const mockCallback = jest.fn()
-<<<<<<< HEAD
 
     const { data: { subscription } } = authWithSession.onAuthStateChange(mockCallback)
 
-=======
-    
-    const { data: { subscription } } = authWithSession.onAuthStateChange(mockCallback)
-    
->>>>>>> 0aa02d15
     const { data } = await authWithSession.signUp({
       email,
       password,
     })
     expect(data.session).not.toBeNull()
-<<<<<<< HEAD
 
     expect(mockCallback).toHaveBeenCalledWith('SIGNED_IN', data.session)
 
-=======
-    
-    expect(mockCallback).toHaveBeenCalledWith('SIGNED_IN', data.session)
-    
->>>>>>> 0aa02d15
     // Cleanup
     subscription?.unsubscribe()
   })
@@ -2185,17 +2096,12 @@
     const { email, password } = mockUserCredentials()
     const mockCallback = jest.fn()
     const { data: { subscription } } = authWithSession.onAuthStateChange(mockCallback)
-<<<<<<< HEAD
-
-=======
-    
->>>>>>> 0aa02d15
+
     const { data } = await authWithSession.signUp({
       email,
       password,
     })
     expect(data.session).not.toBeNull()
-<<<<<<< HEAD
 
     // @ts-expect-error 'Allow access to private _removeSession'
     await authWithSession._removeSession()
@@ -2204,22 +2110,11 @@
     const { data: sessionData } = await authWithSession.getSession()
     expect(sessionData.session).toBeNull()
 
-=======
-    
-    // @ts-expect-error 'Allow access to private _removeSession'
-    await authWithSession._removeSession()
-    expect(mockCallback).toHaveBeenCalledWith('SIGNED_OUT', null)
-    
-    const { data: sessionData } = await authWithSession.getSession()
-    expect(sessionData.session).toBeNull()
-    
->>>>>>> 0aa02d15
     // Cleanup
     subscription?.unsubscribe()
   })
 })
 
-<<<<<<< HEAD
 describe('Session Management Edge Cases', () => {
   test('getSession() with invalid refreshToken should return session with invalid tokens', async () => {
     const { email, password } = mockUserCredentials()
@@ -2293,10 +2188,6 @@
 })
 
 describe('Storage adapter edge cases', () => {
-=======
-describe('Storage adapter edge cases', () => {
-
->>>>>>> 0aa02d15
   test('should handle storage failure gracefully', async () => {
     const brokenStorage = {
       getItem: async () => { throw new Error('getItem failed message') },
@@ -2311,13 +2202,8 @@
   test('should handle storage getItem failure in getSession', async () => {
     const brokenStorage = {
       getItem: async () => { throw new Error('getItem failed message') },
-<<<<<<< HEAD
       setItem: async () => { },
       removeItem: async () => { },
-=======
-      setItem: async () => {},
-      removeItem: async () => {},
->>>>>>> 0aa02d15
     }
     const client = getClientWithSpecificStorage(brokenStorage)
     await expect(client.getSession()).rejects.toThrow('getItem failed message')
@@ -2327,11 +2213,7 @@
     const brokenStorage = {
       getItem: async () => '{}',
       setItem: async () => { throw new Error('setItem failed message') },
-<<<<<<< HEAD
       removeItem: async () => { },
-=======
-      removeItem: async () => {},
->>>>>>> 0aa02d15
     }
     const client = getClientWithSpecificStorage(brokenStorage)
     const session = {
@@ -2352,11 +2234,7 @@
   test('should handle storage removeItem failure in _removeSession', async () => {
     const brokenStorage = {
       getItem: async () => '{}',
-<<<<<<< HEAD
       setItem: async () => { },
-=======
-      setItem: async () => {},
->>>>>>> 0aa02d15
       removeItem: async () => { throw new Error('removeItem failed message') },
     }
     const client = getClientWithSpecificStorage(brokenStorage)
@@ -2367,13 +2245,8 @@
   test('should handle invalid JSON in storage', async () => {
     const invalidStorage = {
       getItem: async () => 'invalid-json',
-<<<<<<< HEAD
       setItem: async () => { },
       removeItem: async () => { },
-=======
-      setItem: async () => {},
-      removeItem: async () => {},
->>>>>>> 0aa02d15
     }
     const client = getClientWithSpecificStorage(invalidStorage)
     const { data, error } = await client.getSession()
@@ -2384,13 +2257,8 @@
   test('should handle null storage value', async () => {
     const nullStorage = {
       getItem: async () => null,
-<<<<<<< HEAD
       setItem: async () => { },
       removeItem: async () => { },
-=======
-      setItem: async () => {},
-      removeItem: async () => {},
->>>>>>> 0aa02d15
     }
     const client = getClientWithSpecificStorage(nullStorage)
     const { data, error } = await client.getSession()
@@ -2401,13 +2269,8 @@
   test('should handle empty storage value', async () => {
     const emptyStorage = {
       getItem: async () => '',
-<<<<<<< HEAD
       setItem: async () => { },
       removeItem: async () => { },
-=======
-      setItem: async () => {},
-      removeItem: async () => {},
->>>>>>> 0aa02d15
     }
     const client = getClientWithSpecificStorage(emptyStorage)
     const { data, error } = await client.getSession()
@@ -2418,13 +2281,8 @@
   test('should handle malformed session data', async () => {
     const malformedStorage = {
       getItem: async () => JSON.stringify({ access_token: 'test' }), // Missing required fields
-<<<<<<< HEAD
       setItem: async () => { },
       removeItem: async () => { },
-=======
-      setItem: async () => {},
-      removeItem: async () => {},
->>>>>>> 0aa02d15
     }
     const client = getClientWithSpecificStorage(malformedStorage)
     const { data, error } = await client.getSession()
@@ -2442,13 +2300,8 @@
         token_type: 'bearer',
         user: null
       }),
-<<<<<<< HEAD
       setItem: async () => { },
       removeItem: async () => { },
-=======
-      setItem: async () => {},
-      removeItem: async () => {},
->>>>>>> 0aa02d15
     }
     const client = getClientWithSpecificStorage(expiredStorage)
     // @ts-expect-error private method
@@ -2479,7 +2332,6 @@
     expect(typeof url).toBe('string')
     expect(url).toContain('google')
   })
-<<<<<<< HEAD
 })
 
 describe('SSO Authentication', () => {
@@ -2533,6 +2385,4 @@
     await expect(client._acquireLock(1000, mockFn)).rejects.toThrow('Lock acquisition timeout')
     expect(mockFn).not.toHaveBeenCalled()
   })
-=======
->>>>>>> 0aa02d15
 })