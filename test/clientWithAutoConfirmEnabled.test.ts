import { GoTrueClient } from '../src/index'
import faker from 'faker'

const GOTRUE_URL = 'http://localhost:9998'

const auth = new GoTrueClient({
  url: GOTRUE_URL,
  autoRefreshToken: false,
  persistSession: true,
})

const authWithSession = new GoTrueClient({
  url: GOTRUE_URL,
  autoRefreshToken: false,
  persistSession: false,
})

const email = `client_ac_enabled_${faker.internet.email().toLowerCase()}`
const setSessionEmail = `client_ac_session_${faker.internet.email().toLowerCase()}`
const refreshTokenEmail = `client_refresh_token_signin_${faker.internet.email().toLowerCase()}`
const password = faker.internet.password()
let access_token: string | null = null
test('signUp()', async () => {
  const { error, user, session } = await auth.signUp(
    {
      email,
      password,
    },
    { data: { status: 'alpha' } }
  )
  access_token = session?.access_token || null
  expect(error).toBeNull()
  expect(error).toBeNull()

  expect(session).toMatchObject({
    access_token: expect.any(String),
    refresh_token: expect.any(String),
    expires_in: expect.any(Number),
    expires_at: expect.any(Number),
    user: {
      id: expect.any(String),
      email: expect.any(String),
      phone: expect.anything(),
      email_confirmed_at: expect.any(String),
      last_sign_in_at: expect.any(String),
      created_at: expect.any(String),
      aud: expect.any(String),
      updated_at: expect.any(String),
      app_metadata: {
        provider: 'email',
      },
      user_metadata: {
        status: 'alpha',
      },
    },
  })
  expect(user).toMatchObject({
    id: expect.any(String),
    email_confirmed_at: expect.any(String),
    email: expect.any(String),
    phone: expect.any(String),
    last_sign_in_at: expect.any(String),
    created_at: expect.any(String),
    aud: expect.any(String),
    updated_at: expect.any(String),
    app_metadata: {
      provider: 'email',
    },
  })
  expect(user?.email).toBe(email)
})

test('setSession should return no error', async () => {
  const { error, session } = await authWithSession.signUp({
    email: setSessionEmail,
    password,
  })
  expect(error).toBeNull()
  expect(session).not.toBeNull()
  await authWithSession.setSession(session?.refresh_token as string)
  const { user } = await authWithSession.update({ data: { hello: 'world' } })
  expect(user?.user_metadata).toStrictEqual({ hello: 'world' })
})

test('signUp() the same user twice should not share email already registered message', async () => {
  // let's sign up twice with a specific user so we can run this test individually
  // and not rely on prior tests to have signed up the same user email
  const emailSignupTwice = `client_ac_enabled_${faker.internet.email().toLowerCase()}`
  const passwordSignupTwice = faker.internet.password()

  await auth.signUp({
    email: emailSignupTwice,
    password: passwordSignupTwice,
  })
<<<<<<< HEAD
  expect(error?.message).toBe('Thanks for registering, now check your email to complete the process.')
  expect(data).toBeNull()
=======

  const { error, session, user } = await auth.signUp({
    email: emailSignupTwice,
    password: passwordSignupTwice,
  })

  expect(session).toBeNull()
>>>>>>> d9a52be3
  expect(user).toBeNull()

  expect(error?.message).toMatch(/^User already registered/)
})

test('setAuth() should set the Auth headers on a new client', async () => {
  const newClient = new GoTrueClient({
    url: GOTRUE_URL,
    autoRefreshToken: false,
    persistSession: false,
  })

  newClient.setAuth(access_token as string)

  const authBearer = newClient.session()?.access_token
  expect(authBearer).toEqual(access_token)
})

test('signIn()', async () => {
  const { error, session, user } = await auth.signIn({
    email,
    password,
  })
  expect(error).toBeNull()
  expect(session).toMatchObject({
    access_token: expect.any(String),
    refresh_token: expect.any(String),
    expires_in: expect.any(Number),
    expires_at: expect.any(Number),
    user: {
      id: expect.any(String),
      email: expect.any(String),
      phone: expect.any(String),
      aud: expect.any(String),
      email_confirmed_at: expect.any(String),
      last_sign_in_at: expect.any(String),
      created_at: expect.any(String),
      updated_at: expect.any(String),
      app_metadata: {
        provider: 'email',
      },
    },
  })
  expect(user).toMatchObject({
    id: expect.any(String),
    email: expect.any(String),
    phone: expect.any(String),
    aud: expect.any(String),
    email_confirmed_at: expect.any(String),
    last_sign_in_at: expect.any(String),
    created_at: expect.any(String),
    updated_at: expect.any(String),
    app_metadata: {
      provider: 'email',
    },
  })
  expect(user?.email).toBe(email)
})
test('signIn() with refreshToken', async () => {
  const { error: initialError, session: initialSession } = await authWithSession.signUp({
    email: refreshTokenEmail,
    password,
  })
  expect(initialError).toBeNull()
  expect(initialSession).not.toBeNull()

  const refreshToken = initialSession?.refresh_token
  const { error, user, session } = await authWithSession.signIn({ refreshToken })

  expect(error).toBeNull()
  expect(session).toMatchObject({
    access_token: expect.any(String),
    refresh_token: expect.any(String),
    expires_in: expect.any(Number),
    expires_at: expect.any(Number),
    user: {
      id: expect.any(String),
      email: expect.any(String),
      phone: expect.any(String),
      aud: expect.any(String),
      email_confirmed_at: expect.any(String),
      last_sign_in_at: expect.any(String),
      created_at: expect.any(String),
      updated_at: expect.any(String),
      app_metadata: {
        provider: 'email',
      },
    },
  })
  expect(user).toMatchObject({
    id: expect.any(String),
    email: expect.any(String),
    phone: expect.any(String),
    aud: expect.any(String),
    email_confirmed_at: expect.any(String),
    last_sign_in_at: expect.any(String),
    created_at: expect.any(String),
    updated_at: expect.any(String),
    app_metadata: {
      provider: 'email',
    },
  })
  expect(user?.email).toBe(refreshTokenEmail)
})

test('Get user', async () => {
  const user = auth.user()
  expect(user).toMatchObject({
    id: expect.any(String),
    email: expect.any(String),
    phone: expect.any(String),
    aud: expect.any(String),
    email_confirmed_at: expect.any(String),
    last_sign_in_at: expect.any(String),
    created_at: expect.any(String),
    updated_at: expect.any(String),
    app_metadata: {
      provider: 'email',
    },
  })
  expect(user?.email).toBe(email)
})

test('Update user', async () => {
  const { error, user } = await auth.update({ data: { hello: 'world' } })
  expect(error).toBeNull()
  expect(user).toMatchObject({
    id: expect.any(String),
    aud: expect.any(String),
    email: expect.any(String),
    phone: expect.any(String),
    updated_at: expect.any(String),
    last_sign_in_at: expect.any(String),
    email_confirmed_at: expect.any(String),
    created_at: expect.any(String),
    user_metadata: {
      hello: 'world',
    },
  })
  expect(user?.email).toBe(email)
})

test('Get user after updating', async () => {
  const user = auth.user()
  expect(user).toMatchObject({
    id: expect.any(String),
    aud: expect.any(String),
    email: expect.any(String),
    phone: expect.any(String),
    updated_at: expect.any(String),
    last_sign_in_at: expect.any(String),
    email_confirmed_at: expect.any(String),
    created_at: expect.any(String),
    user_metadata: {
      hello: 'world',
    },
  })
  expect(user?.email).toBe(email)
})

test('signOut', async () => {
  const res = await auth.signOut()
  expect(res).toBeTruthy()
})

test('Get user after logging out', async () => {
  const user = auth.user()
  expect(user).toBeNull()
})

test('signIn() with the wrong password', async () => {
  const { error, session } = await auth.signIn({
    email,
    password: password + '2',
  })
  expect(error?.message).not.toBeNull()
  expect(session).toBeNull()
})<|MERGE_RESOLUTION|>--- conflicted
+++ resolved
@@ -92,10 +92,6 @@
     email: emailSignupTwice,
     password: passwordSignupTwice,
   })
-<<<<<<< HEAD
-  expect(error?.message).toBe('Thanks for registering, now check your email to complete the process.')
-  expect(data).toBeNull()
-=======
 
   const { error, session, user } = await auth.signUp({
     email: emailSignupTwice,
@@ -103,7 +99,6 @@
   })
 
   expect(session).toBeNull()
->>>>>>> d9a52be3
   expect(user).toBeNull()
 
   expect(error?.message).toMatch(/^User already registered/)
